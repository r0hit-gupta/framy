--- conflicted
+++ resolved
@@ -4,9 +4,6 @@
 import 'package:weight_tracker/models/weight_entry.dart';
 import 'package:weight_tracker/widgets/weight_entry_list_item.dart';
 
-<<<<<<< HEAD
-@FramyWidget(isPage: true)
-=======
 @FramyRegisterRiverpod()
 final weightEntries = Provider((ref) => [
       WeightEntry(DateTime(2020, 07, 01), 79, ''),
@@ -15,16 +12,10 @@
     ]);
 
 @FramyUseRiverpod('weightEntries')
-@framyWidget
->>>>>>> 0e2e2c98
+@FramyWidget(isPage: true)
 class HistoryPage extends StatelessWidget {
   @override
   Widget build(BuildContext context) {
-<<<<<<< HEAD
-    if (weightEntries.isEmpty) {
-      return Center(
-        child: Text('No entries'),
-=======
     return Consumer((context, read) {
       final entries = read(weightEntries);
       if (entries?.isEmpty ?? true) {
@@ -37,7 +28,6 @@
         itemBuilder: (context, index) {
           return WeightEntryListItem(weightEntry: entries[index]);
         },
->>>>>>> 0e2e2c98
       );
     });
   }
