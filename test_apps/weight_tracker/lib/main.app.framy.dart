// GENERATED CODE - DO NOT MODIFY BY HAND

// **************************************************************************
// FramyGenerator
// **************************************************************************

import 'package:flutter/foundation.dart';
import 'package:flutter/material.dart';
import 'package:weight_tracker/app_theme.dart';
import 'package:weight_tracker/pages/history_page.dart';
import 'package:weight_tracker/pages/profile_page.dart';
import 'package:provider/provider.dart';
import 'package:weight_tracker/widgets/user_data_card.dart';
import 'package:weight_tracker/widgets/user_emails_view.dart';
import 'package:weight_tracker/widgets/weight_unit_display.dart';
import 'package:weight_tracker/widgets/weight_entry_list_item.dart';
import 'package:weight_tracker/models/weight_unit.dart';
import 'package:weight_tracker/models/user.dart';
import 'package:weight_tracker/models/weight_entry.dart';
import 'package:weight_tracker/models/user.framy.dart';

void main() {
  runApp(FramyApp());
}

class FramyApp extends StatelessWidget {
  @override
  Widget build(BuildContext context) {
    return MaterialApp(
      key: Key('FramyApp'),
      theme: AppTheme.themeData,
      onGenerateRoute: onGenerateRoute,
    );
  }
}

Route onGenerateRoute(RouteSettings settings) {
  final routes = {
    '/typography': FramyFontsPage(),
    '/colors': FramyColorsPage(),
    '/appbar': FramyAppBarPage(),
    '/button': FramyButtonPage(),
<<<<<<< HEAD
    '/HistoryPage': FramyHistoryPageCustomPage(),
=======
    '/toggle': FramyTogglePage(),
>>>>>>> bd314eff
    '/ProfilePage': FramyProfilePageCustomPage(),
    '/UserDataCard': FramyUserDataCardCustomPage(),
    '/UserEmailsView': FramyUserEmailsViewCustomPage(),
    '/WeightUnitDisplay': FramyWeightUnitDisplayCustomPage(),
    '/WeightEntryListItem': FramyWeightEntryListItemCustomPage(),
  };
  final page = routes[settings.name] ?? FramyFontsPage();
  return PageRouteBuilder<dynamic>(
    pageBuilder: (_, __, ___) => FramyLayoutTemplate(child: page),
    settings: settings,
  );
}

class FramyLayoutTemplate extends StatelessWidget {
  final Widget child;

  const FramyLayoutTemplate({Key key, this.child}) : super(key: key);

  @override
  Widget build(BuildContext context) {
    return LayoutBuilder(
      builder: (context, constraints) {
        final isSmallDevice = constraints.maxWidth < 1000;
        return Scaffold(
          appBar: FramyAppBar(),
          body: Row(
            crossAxisAlignment: CrossAxisAlignment.start,
            children: [
              if (!isSmallDevice) FramyDrawer(),
              Expanded(
                child: child,
              ),
            ],
          ),
          drawer: isSmallDevice ? FramyDrawer(showHeader: true) : null,
        );
      },
    );
  }
}

class FramyAppBar extends StatelessWidget with PreferredSizeWidget {
  @override
  Widget build(BuildContext context) {
    return AppBar(
      key: Key('FramyAppBar'),
      title: Text('Framy App'),
    );
  }

  @override
  Size get preferredSize => Size.fromHeight(kToolbarHeight);
}

class FramyDrawer extends StatelessWidget {
  final bool showHeader;

  const FramyDrawer({Key key, this.showHeader = false}) : super(key: key);

  @override
  Widget build(BuildContext context) {
    return Drawer(
      key: Key('FramyDrawer'),
      child: SingleChildScrollView(
        child: SafeArea(
          top: false,
          child: Column(
            children: [
              if (showHeader)
                AppBar(
                  automaticallyImplyLeading: false,
                  title: Text('Framy App'),
                ),
              ListTile(
                leading: Icon(Icons.text_fields),
                title: Text('Typography'),
                onTap: () =>
                    Navigator.of(context).pushReplacementNamed('/typography'),
              ),
              ListTile(
                leading: Icon(Icons.color_lens),
                title: Text('Color scheme'),
                onTap: () =>
                    Navigator.of(context).pushReplacementNamed('/colors'),
              ),
              Theme(
                data: Theme.of(context).copyWith(accentColor: Colors.black54),
                child: ExpansionTile(
                  leading: Icon(Icons.category),
                  title: Text(
                    'Material components',
                    style: TextStyle(color: Colors.black),
                  ),
                  children: [
                    ListTile(
                      leading: SizedBox.shrink(),
                      title: Text('AppBar'),
                      onTap: () =>
                          Navigator.of(context).pushReplacementNamed('/appbar'),
                    ),
                    ListTile(
                      key: Key('MaterialComponentsButtonButton'),
                      leading: SizedBox.shrink(),
                      title: Text('Button'),
                      onTap: () =>
                          Navigator.of(context).pushReplacementNamed('/button'),
                    ),
                    ListTile(
                      leading: SizedBox.shrink(),
                      title: Text('Toggle'),
                      onTap: () =>
                          Navigator.of(context).pushReplacementNamed('/toggle'),
                    ),
                  ],
                ),
              ),
              ListTile(
                leading: SizedBox.shrink(),
                title: Text('HistoryPage'),
                onTap: () =>
                    Navigator.of(context).pushReplacementNamed('/HistoryPage'),
              ),
              ListTile(
                leading: SizedBox.shrink(),
                title: Text('ProfilePage'),
                onTap: () =>
                    Navigator.of(context).pushReplacementNamed('/ProfilePage'),
              ),
              ListTile(
                leading: SizedBox.shrink(),
                title: Text('UserDataCard'),
                onTap: () =>
                    Navigator.of(context).pushReplacementNamed('/UserDataCard'),
              ),
              ListTile(
                leading: SizedBox.shrink(),
                title: Text('UserEmailsView'),
                onTap: () => Navigator.of(context)
                    .pushReplacementNamed('/UserEmailsView'),
              ),
              ListTile(
                leading: SizedBox.shrink(),
                title: Text('WeightUnitDisplay'),
                onTap: () => Navigator.of(context)
                    .pushReplacementNamed('/WeightUnitDisplay'),
              ),
              ListTile(
                leading: SizedBox.shrink(),
                title: Text('WeightEntryListItem'),
                onTap: () => Navigator.of(context)
                    .pushReplacementNamed('/WeightEntryListItem'),
              ),
            ],
          ),
        ),
      ),
    );
  }
}

class FramyFontsPage extends StatelessWidget {
  const FramyFontsPage() : super(key: const Key('FramyFontsPage'));

  @override
  Widget build(BuildContext context) {
    final textTheme = Theme.of(context).textTheme;
    return SingleChildScrollView(
      child: Padding(
        padding: const EdgeInsets.all(16),
        child: Column(
          crossAxisAlignment: CrossAxisAlignment.start,
          children: [
            FramySingleFontRow('Headline1', textTheme.headline1),
            FramySingleFontRow('Headline2', textTheme.headline2),
            FramySingleFontRow('Headline3', textTheme.headline3),
            FramySingleFontRow('Headline4', textTheme.headline4),
            FramySingleFontRow('Headline5', textTheme.headline5),
            FramySingleFontRow('Headline6', textTheme.headline6),
            FramySingleFontRow('Subtitle1', textTheme.subtitle1),
            FramySingleFontRow('Subtitle2', textTheme.subtitle2),
            FramySingleFontRow('BodyText1', textTheme.bodyText1),
            FramySingleFontRow('BodyText2', textTheme.bodyText2),
            FramySingleFontRow('Caption', textTheme.caption),
            FramySingleFontRow('Button', textTheme.button),
            FramySingleFontRow('Overline', textTheme.overline),
          ],
        ),
      ),
    );
  }
}

class FramySingleFontRow extends StatelessWidget {
  final String label;
  final TextStyle style;

  const FramySingleFontRow(this.label, [this.style]);

  @override
  Widget build(BuildContext context) {
    final family = style.fontFamily;
    final size = ' / size: ${style.fontSize.toStringAsFixed(1)}';
    final weight =
        ' / weight: ${style.fontWeight.toString().replaceAll('FontWeight.', '')}';
    final height = style.height == null ? '' : ' / height: ${style.height}';
    final letterSpacing = style.letterSpacing == null
        ? ''
        : ' / letter spacing: ${style.letterSpacing}';
    final wordSpacing = style.wordSpacing == null
        ? ''
        : ' / word spacing: ${style.wordSpacing}';
    final color =
        ' / color: #${_hex(style.color.alpha)}${_hex(style.color.red)}${_hex(style.color.green)}${_hex(style.color.blue)}';
    return Padding(
      padding: const EdgeInsets.symmetric(vertical: 8),
      child: Column(
        crossAxisAlignment: CrossAxisAlignment.start,
        children: [
          Text(label, style: style),
          Text(
            '$family$size$weight$color$height$letterSpacing$wordSpacing',
          ),
        ],
      ),
    );
  }

  String _hex(int val) => val.toRadixString(16).padLeft(2, '0').toUpperCase();
}

class FramyColorsPage extends StatelessWidget {
  const FramyColorsPage() : super(key: const Key('FramyColorsPage'));

  @override
  Widget build(BuildContext context) {
    return GridView.extent(
      maxCrossAxisExtent: 150,
      children: [
        _FramyColorItem(
          name: 'defaultAvatarColor',
          color: AppTheme.defaultAvatarColor,
        ),
        _FramyColorItem(
          name: 'Primary',
          color: Theme.of(context).primaryColor,
        ),
        _FramyColorItem(
          name: 'Primary light',
          color: Theme.of(context).primaryColorLight,
        ),
        _FramyColorItem(
          name: 'Primary dark',
          color: Theme.of(context).primaryColorDark,
        ),
        _FramyColorItem(name: 'Canvas', color: Theme.of(context).canvasColor),
        _FramyColorItem(name: 'Accent', color: Theme.of(context).accentColor),
        _FramyColorItem(
          name: 'Scaffold background',
          color: Theme.of(context).scaffoldBackgroundColor,
        ),
        _FramyColorItem(
          name: 'Bottom appbar',
          color: Theme.of(context).bottomAppBarColor,
        ),
        _FramyColorItem(name: 'Card', color: Theme.of(context).cardColor),
        _FramyColorItem(
          name: 'Divider',
          color: Theme.of(context).dividerColor,
        ),
        _FramyColorItem(name: 'Focus', color: Theme.of(context).focusColor),
        _FramyColorItem(name: 'Hover', color: Theme.of(context).hoverColor),
        _FramyColorItem(
          name: 'Highlight',
          color: Theme.of(context).highlightColor,
        ),
        _FramyColorItem(name: 'Splash', color: Theme.of(context).splashColor),
        _FramyColorItem(
          name: 'Disabled',
          color: Theme.of(context).disabledColor,
        ),
        _FramyColorItem(name: 'Button', color: Theme.of(context).buttonColor),
        _FramyColorItem(
          name: 'Text selection',
          color: Theme.of(context).textSelectionColor,
        ),
        _FramyColorItem(name: 'Cursor', color: Theme.of(context).cursorColor),
        _FramyColorItem(
          name: 'Text selection handle',
          color: Theme.of(context).textSelectionHandleColor,
        ),
        _FramyColorItem(
          name: 'Background',
          color: Theme.of(context).backgroundColor,
        ),
        _FramyColorItem(
          name: 'Dialog background',
          color: Theme.of(context).dialogBackgroundColor,
        ),
        _FramyColorItem(
          name: 'Indicator',
          color: Theme.of(context).indicatorColor,
        ),
        _FramyColorItem(name: 'Hint', color: Theme.of(context).hintColor),
        _FramyColorItem(name: 'Error', color: Theme.of(context).errorColor),
        _FramyColorItem(
          name: 'Toggleable Active',
          color: Theme.of(context).toggleableActiveColor,
        ),
        _FramyColorItem(
          name: 'Primary',
          color: Theme.of(context).colorScheme.primary,
        ),
        _FramyColorItem(
          name: 'Primary variant',
          color: Theme.of(context).colorScheme.primaryVariant,
        ),
        _FramyColorItem(
          name: 'Secondary',
          color: Theme.of(context).colorScheme.secondary,
        ),
        _FramyColorItem(
          name: 'Secondary variant',
          color: Theme.of(context).colorScheme.secondaryVariant,
        ),
        _FramyColorItem(
          name: 'Background',
          color: Theme.of(context).colorScheme.background,
        ),
        _FramyColorItem(
          name: 'Surface',
          color: Theme.of(context).colorScheme.surface,
        ),
        _FramyColorItem(
          name: 'Error',
          color: Theme.of(context).colorScheme.error,
        ),
        _FramyColorItem(
          name: 'On primary',
          color: Theme.of(context).colorScheme.onPrimary,
        ),
        _FramyColorItem(
          name: 'On secondary',
          color: Theme.of(context).colorScheme.onSecondary,
        ),
        _FramyColorItem(
          name: 'On background',
          color: Theme.of(context).colorScheme.onBackground,
        ),
        _FramyColorItem(
          name: 'On surface',
          color: Theme.of(context).colorScheme.onSurface,
        ),
        _FramyColorItem(
          name: 'On error',
          color: Theme.of(context).colorScheme.onError,
        ),
      ],
    );
  }
}

class _FramyColorItem extends StatelessWidget {
  final String name;
  final Color color;

  const _FramyColorItem({Key key, @required this.name, @required this.color})
      : super(key: key);

  @override
  Widget build(BuildContext context) {
    return Card(
      clipBehavior: Clip.hardEdge,
      shape: RoundedRectangleBorder(
        borderRadius: BorderRadius.circular(8.0),
        side: BorderSide(
          color: Colors.grey.withOpacity(0.5),
          width: 0.0,
        ),
      ),
      child: Column(
        crossAxisAlignment: CrossAxisAlignment.start,
        children: [
          Expanded(
            child: Container(
              color: color,
            ),
          ),
          Padding(
            padding: const EdgeInsets.all(6),
            child: Column(
              crossAxisAlignment: CrossAxisAlignment.start,
              children: [
                Text(
                  name,
                  key: Key(name),
                  overflow: TextOverflow.ellipsis,
                ),
                const SizedBox(height: 4),
                Text(
                  '#${_hex(color.alpha)}${_hex(color.red)}${_hex(color.green)}${_hex(color.blue)}',
                ),
              ],
            ),
          )
        ],
      ),
    );
  }

  String _hex(int val) => val.toRadixString(16).padLeft(2, '0').toUpperCase();
}

class FramyTogglePage extends StatefulWidget {
  const FramyTogglePage() : super(key: const Key('FramyTogglePage'));

  @override
  _FramyTogglePageState createState() => _FramyTogglePageState();
}

class _FramyTogglePageState extends State<FramyTogglePage> {
  bool switchState = false;
  List<bool> toggleState = [false, true, false];
  bool checkboxState = false;
  String radioState = 'Option A';

  @override
  Widget build(BuildContext context) {
    return SingleChildScrollView(
      child: Padding(
        padding: const EdgeInsets.all(16.0),
        child: Column(
          crossAxisAlignment: CrossAxisAlignment.start,
          children: [
            const FramyHeaderText('Switch'),
            Switch(
              value: switchState,
              onChanged: (bool value) => setState(() => switchState = value),
            ),
            const FramyHeaderText('Toggle buttons'),
            const SizedBox(height: 8),
            ToggleButtons(
              onPressed: (index) =>
                  setState(() => toggleState[index] = !toggleState[index]),
              isSelected: toggleState,
              children: [
                Icon(Icons.format_bold),
                Icon(Icons.format_italic),
                Icon(Icons.format_align_center),
              ],
            ),
            const SizedBox(height: 8),
            const FramyHeaderText('Checkbox'),
            CheckboxListTile(
              controlAffinity: ListTileControlAffinity.leading,
              onChanged: (bool value) => setState(() => checkboxState = value),
              value: checkboxState,
              title: Text('Option'),
            ),
            const FramyHeaderText('Radio'),
            RadioListTile(
              value: 'Option A',
              onChanged: (system) => setState(() => radioState = system),
              groupValue: radioState,
              title: Text('Option A'),
            ),
            RadioListTile(
              value: 'Option B',
              onChanged: (system) => setState(() => radioState = system),
              groupValue: radioState,
              title: Text('Option B'),
            ),
          ],
        ),
      ),
    );
  }
}

class FramyHeaderText extends StatelessWidget {
  final String text;

  const FramyHeaderText(this.text);

  @override
  Widget build(BuildContext context) {
    return Text(
      text,
      style: Theme.of(context).textTheme.headline5,
    );
  }
}

bool isDependencyAPreset(
  Map<String, Map<String, dynamic>> presets,
  FramyDependencyModel dependency,
) =>
    isValueAPreset(presets, dependency.type, dependency.value);

bool isValueAPreset(
  Map<String, Map<String, dynamic>> presets,
  String type,
  dynamic value,
) =>
    presets.containsKey(type) && presets[type].containsValue(value);

class FramyAppBarPage extends StatelessWidget {
  const FramyAppBarPage() : super(key: const Key('FramyAppBarPage'));

  @override
  Widget build(BuildContext context) {
    return Padding(
      padding: const EdgeInsets.all(16.0),
      child: Column(
        crossAxisAlignment: CrossAxisAlignment.start,
        children: [
          const FramyHeaderText('AppBar'),
          const SizedBox(height: 16),
          AppBar(
            title: Text('AppBar'),
            automaticallyImplyLeading: false,
          ),
          const SizedBox(height: 16),
          AppBar(
            title: Text('AppBar'),
            leading: BackButton(),
            actions: [
              IconButton(
                icon: Icon(Icons.edit),
                onPressed: () {},
              ),
            ],
          ),
          const SizedBox(height: 16),
          AppBar(
            title: Text('AppBar'),
            leading: IconButton(
              icon: Icon(Icons.menu),
              onPressed: () {},
            ),
            actions: [
              IconButton(
                icon: Icon(Icons.edit),
                onPressed: () {},
              ),
              IconButton(
                icon: Icon(Icons.check),
                onPressed: () {},
              ),
              IconButton(
                icon: Icon(Icons.delete_outline),
                onPressed: () {},
              ),
            ],
          ),
          const SizedBox(height: 16),
          AppBar(
            title: Text('AppBar'),
            leading: CloseButton(),
            actions: [
              PopupMenuButton(
                itemBuilder: (context) => [
                  PopupMenuItem(child: Text('Edit')),
                  PopupMenuItem(child: Text('Save')),
                  PopupMenuItem(child: Text('Delete')),
                ],
              ),
            ],
          ),
        ],
      ),
    );
  }
}

class FramyButtonPage extends StatefulWidget {
  const FramyButtonPage() : super(key: const Key('FramyButtonPage'));

  @override
  _FramyButtonPageState createState() => _FramyButtonPageState();
}

class _FramyButtonPageState extends State<FramyButtonPage> {
  String selectedOptionInDropdown;

  @override
  Widget build(BuildContext context) {
    return Align(
      alignment: Alignment.topLeft,
      child: SingleChildScrollView(
        child: Padding(
          padding: const EdgeInsets.all(16.0),
          child: Column(
            mainAxisAlignment: MainAxisAlignment.start,
            crossAxisAlignment: CrossAxisAlignment.start,
            children: [
              const FramyHeaderText('Raised button'),
              Wrap(
                spacing: 16,
                runSpacing: 8,
                children: [
                  RaisedButton(child: Text('Button'), onPressed: () {}),
                  RaisedButton(child: Text('Button'), onPressed: null),
                ],
              ),
              const SizedBox(height: 16),
              const FramyHeaderText('Flat button'),
              Wrap(
                spacing: 16,
                runSpacing: 8,
                children: [
                  FlatButton(child: Text('Button'), onPressed: () {}),
                  FlatButton(child: Text('Button'), onPressed: null),
                ],
              ),
              const SizedBox(height: 16),
              const FramyHeaderText('Outline button'),
              Wrap(
                spacing: 16,
                runSpacing: 8,
                children: [
                  OutlineButton(child: Text('Button'), onPressed: () {}),
                  OutlineButton(child: Text('Button'), onPressed: null),
                ],
              ),
              const SizedBox(height: 16),
              const FramyHeaderText('Floating Action Button'),
              const SizedBox(height: 4),
              Wrap(
                spacing: 16,
                runSpacing: 8,
                crossAxisAlignment: WrapCrossAlignment.center,
                children: [
                  FloatingActionButton(
                    child: Icon(Icons.add),
                    onPressed: () {},
                    heroTag: 'FabTag1',
                  ),
                  FloatingActionButton(
                    child: Icon(Icons.delete),
                    onPressed: null,
                    heroTag: 'FabTag2',
                  ),
                  FloatingActionButton.extended(
                    icon: Icon(Icons.delete),
                    label: Text('Button'),
                    onPressed: () {},
                    heroTag: 'FabTag3',
                  ),
                ],
              ),
              const SizedBox(height: 16),
              const FramyHeaderText('Icon button'),
              const SizedBox(height: 4),
              Wrap(
                spacing: 16,
                runSpacing: 8,
                crossAxisAlignment: WrapCrossAlignment.center,
                children: [
                  IconButton(icon: Icon(Icons.favorite), onPressed: () {}),
                  IconButton(
                    icon: Icon(Icons.favorite_border),
                    onPressed: null,
                  ),
                ],
              ),
              const SizedBox(height: 16),
              const FramyHeaderText('Dropdown button'),
              const SizedBox(height: 4),
              DropdownButton(
                hint: Text('Select option'),
                value: selectedOptionInDropdown,
                onChanged: (option) =>
                    setState(() => selectedOptionInDropdown = option),
                items: [
                  DropdownMenuItem(
                    child: Text('Option A'),
                    value: 'Option A',
                  ),
                  DropdownMenuItem(
                    child: Text('Option B'),
                    value: 'Option B',
                  ),
                ],
              ),
            ],
          ),
        ),
      ),
    );
  }
}

class FramyHistoryPageCustomPage extends StatefulWidget {
  const FramyHistoryPageCustomPage()
      : super(key: const Key('Framy_HistoryPage_Page'));

  @override
  _FramyHistoryPageCustomPageState createState() =>
      _FramyHistoryPageCustomPageState();
}

class _FramyHistoryPageCustomPageState
    extends State<FramyHistoryPageCustomPage> {
  List<FramyDependencyModel> dependencies = [
    FramyDependencyModel<List<WeightEntry>>('weightEntries',
        'List<WeightEntry>', null, createSubDependencies('List<WeightEntry>')),
  ];
  final Map<String, Map<String, dynamic>> presets = createFramyPresets();

  FramyDependencyModel dependency(String name) =>
      dependencies.singleWhere((d) => d.name == name);

  void onChanged(String name, dynamic dependencyValue) {
    setState(() => dependency(name).value = dependencyValue);
  }

  @override
  Widget build(BuildContext context) {
    return SafeArea(
      bottom: false,
      child: LayoutBuilder(
        builder: (context, constraints) {
          final isSmallDevice =
              constraints.maxWidth < 1000 - 304 || constraints.maxHeight < 500;
          final body = Row(
            crossAxisAlignment: CrossAxisAlignment.start,
            children: [
              Expanded(
                child: HistoryPage(
                  weightEntries: dependency('weightEntries').value,
                ),
              ),
              if (!isSmallDevice)
                SizedBox(
                  width: 300,
                  child: FramyWidgetDependenciesPanel(
                    dependencies: dependencies,
                    presets: presets,
                    onChanged: onChanged,
                  ),
                ),
            ],
          );
          if (isSmallDevice) {
            return Scaffold(
              body: body,
              floatingActionButton: FramyWidgetDependenciesFAB(
                dependencies: dependencies,
                presets: presets,
                onChanged: onChanged,
              ),
            );
          } else {
            return body;
          }
        },
      ),
    );
  }
}

class FramyProfilePageCustomPage extends StatefulWidget {
  const FramyProfilePageCustomPage()
      : super(key: const Key('Framy_ProfilePage_Page'));

  @override
  _FramyProfilePageCustomPageState createState() =>
      _FramyProfilePageCustomPageState();
}

class _FramyProfilePageCustomPageState
    extends State<FramyProfilePageCustomPage> {
  List<FramyDependencyModel> dependencies = [
    FramyDependencyModel<User>(
        'User', 'User', null, createSubDependencies('User')),
  ];
  final Map<String, Map<String, dynamic>> presets = createFramyPresets();

  FramyDependencyModel dependency(String name) =>
      dependencies.singleWhere((d) => d.name == name);

  void onChanged(String name, dynamic dependencyValue) {
    setState(() => dependency(name).value = dependencyValue);
  }

  @override
  Widget build(BuildContext context) {
    return SafeArea(
      bottom: false,
      child: LayoutBuilder(
        builder: (context, constraints) {
          final isSmallDevice =
              constraints.maxWidth < 1000 - 304 || constraints.maxHeight < 500;
          final body = Row(
            crossAxisAlignment: CrossAxisAlignment.start,
            children: [
              Expanded(
                child: MultiProvider(
                  providers: [
                    Provider<User>.value(value: dependency('User').value),
                  ],
                  child: ProfilePage(),
                ),
              ),
              if (!isSmallDevice)
                SizedBox(
                  width: 300,
                  child: FramyWidgetDependenciesPanel(
                    dependencies: dependencies,
                    presets: presets,
                    onChanged: onChanged,
                  ),
                ),
            ],
          );
          if (isSmallDevice) {
            return Scaffold(
              body: body,
              floatingActionButton: FramyWidgetDependenciesFAB(
                dependencies: dependencies,
                presets: presets,
                onChanged: onChanged,
              ),
            );
          } else {
            return body;
          }
        },
      ),
    );
  }
}

class FramyUserDataCardCustomPage extends StatefulWidget {
  const FramyUserDataCardCustomPage()
      : super(key: const Key('Framy_UserDataCard_Page'));

  @override
  _FramyUserDataCardCustomPageState createState() =>
      _FramyUserDataCardCustomPageState();
}

class _FramyUserDataCardCustomPageState
    extends State<FramyUserDataCardCustomPage> {
  List<FramyDependencyModel> dependencies = [
    FramyDependencyModel<User>(
        'user', 'User', null, createSubDependencies('User')),
  ];
  final Map<String, Map<String, dynamic>> presets = createFramyPresets();

  FramyDependencyModel dependency(String name) =>
      dependencies.singleWhere((d) => d.name == name);

  void onChanged(String name, dynamic dependencyValue) {
    setState(() => dependency(name).value = dependencyValue);
  }

  @override
  Widget build(BuildContext context) {
    return SafeArea(
      bottom: false,
      child: LayoutBuilder(
        builder: (context, constraints) {
          final isSmallDevice =
              constraints.maxWidth < 1000 - 304 || constraints.maxHeight < 500;
          final body = Row(
            crossAxisAlignment: CrossAxisAlignment.start,
            children: [
              Expanded(
                child: UserDataCard(
                  user: dependency('user').value,
                ),
              ),
              if (!isSmallDevice)
                SizedBox(
                  width: 300,
                  child: FramyWidgetDependenciesPanel(
                    dependencies: dependencies,
                    presets: presets,
                    onChanged: onChanged,
                  ),
                ),
            ],
          );
          if (isSmallDevice) {
            return Scaffold(
              body: body,
              floatingActionButton: FramyWidgetDependenciesFAB(
                dependencies: dependencies,
                presets: presets,
                onChanged: onChanged,
              ),
            );
          } else {
            return body;
          }
        },
      ),
    );
  }
}

class FramyUserEmailsViewCustomPage extends StatefulWidget {
  const FramyUserEmailsViewCustomPage()
      : super(key: const Key('Framy_UserEmailsView_Page'));

  @override
  _FramyUserEmailsViewCustomPageState createState() =>
      _FramyUserEmailsViewCustomPageState();
}

class _FramyUserEmailsViewCustomPageState
    extends State<FramyUserEmailsViewCustomPage> {
  List<FramyDependencyModel> dependencies = [
    FramyDependencyModel<User>(
        'user', 'User', null, createSubDependencies('User')),
  ];
  final Map<String, Map<String, dynamic>> presets = createFramyPresets();

  FramyDependencyModel dependency(String name) =>
      dependencies.singleWhere((d) => d.name == name);

  void onChanged(String name, dynamic dependencyValue) {
    setState(() => dependency(name).value = dependencyValue);
  }

  @override
  Widget build(BuildContext context) {
    return SafeArea(
      bottom: false,
      child: LayoutBuilder(
        builder: (context, constraints) {
          final isSmallDevice =
              constraints.maxWidth < 1000 - 304 || constraints.maxHeight < 500;
          final body = Row(
            crossAxisAlignment: CrossAxisAlignment.start,
            children: [
              Expanded(
                child: UserEmailsView(
                  user: dependency('user').value,
                ),
              ),
              if (!isSmallDevice)
                SizedBox(
                  width: 300,
                  child: FramyWidgetDependenciesPanel(
                    dependencies: dependencies,
                    presets: presets,
                    onChanged: onChanged,
                  ),
                ),
            ],
          );
          if (isSmallDevice) {
            return Scaffold(
              body: body,
              floatingActionButton: FramyWidgetDependenciesFAB(
                dependencies: dependencies,
                presets: presets,
                onChanged: onChanged,
              ),
            );
          } else {
            return body;
          }
        },
      ),
    );
  }
}

class FramyWeightUnitDisplayCustomPage extends StatefulWidget {
  const FramyWeightUnitDisplayCustomPage()
      : super(key: const Key('Framy_WeightUnitDisplay_Page'));

  @override
  _FramyWeightUnitDisplayCustomPageState createState() =>
      _FramyWeightUnitDisplayCustomPageState();
}

class _FramyWeightUnitDisplayCustomPageState
    extends State<FramyWeightUnitDisplayCustomPage> {
  List<FramyDependencyModel> dependencies = [
    FramyDependencyModel<WeightUnit>('weightUnit', 'WeightUnit', WeightUnit.kg,
        createSubDependencies('WeightUnit')),
  ];
  final Map<String, Map<String, dynamic>> presets = createFramyPresets();

  FramyDependencyModel dependency(String name) =>
      dependencies.singleWhere((d) => d.name == name);

  void onChanged(String name, dynamic dependencyValue) {
    setState(() => dependency(name).value = dependencyValue);
  }

  @override
  Widget build(BuildContext context) {
    return SafeArea(
      bottom: false,
      child: LayoutBuilder(
        builder: (context, constraints) {
          final isSmallDevice =
              constraints.maxWidth < 1000 - 304 || constraints.maxHeight < 500;
          final body = Row(
            crossAxisAlignment: CrossAxisAlignment.start,
            children: [
              Expanded(
                child: WeightUnitDisplay(
                  weightUnit: dependency('weightUnit').value,
                ),
              ),
              if (!isSmallDevice)
                SizedBox(
                  width: 300,
                  child: FramyWidgetDependenciesPanel(
                    dependencies: dependencies,
                    presets: presets,
                    onChanged: onChanged,
                  ),
                ),
            ],
          );
          if (isSmallDevice) {
            return Scaffold(
              body: body,
              floatingActionButton: FramyWidgetDependenciesFAB(
                dependencies: dependencies,
                presets: presets,
                onChanged: onChanged,
              ),
            );
          } else {
            return body;
          }
        },
      ),
    );
  }
}

class FramyWeightEntryListItemCustomPage extends StatefulWidget {
  const FramyWeightEntryListItemCustomPage()
      : super(key: const Key('Framy_WeightEntryListItem_Page'));

  @override
  _FramyWeightEntryListItemCustomPageState createState() =>
      _FramyWeightEntryListItemCustomPageState();
}

class _FramyWeightEntryListItemCustomPageState
    extends State<FramyWeightEntryListItemCustomPage> {
  List<FramyDependencyModel> dependencies = [
    FramyDependencyModel<WeightEntry>('weightEntry', 'WeightEntry', null,
        createSubDependencies('WeightEntry')),
    FramyDependencyModel<double>(
        'weightDifference', 'double', 0, createSubDependencies('double')),
  ];
  final Map<String, Map<String, dynamic>> presets = createFramyPresets();

  FramyDependencyModel dependency(String name) =>
      dependencies.singleWhere((d) => d.name == name);

  void onChanged(String name, dynamic dependencyValue) {
    setState(() => dependency(name).value = dependencyValue);
  }

  @override
  Widget build(BuildContext context) {
    return SafeArea(
      bottom: false,
      child: LayoutBuilder(
        builder: (context, constraints) {
          final isSmallDevice =
              constraints.maxWidth < 1000 - 304 || constraints.maxHeight < 500;
          final body = Row(
            crossAxisAlignment: CrossAxisAlignment.start,
            children: [
              Expanded(
                child: WeightEntryListItem(
                  weightEntry: dependency('weightEntry').value,
                  weightDifference: dependency('weightDifference').value,
                ),
              ),
              if (!isSmallDevice)
                SizedBox(
                  width: 300,
                  child: FramyWidgetDependenciesPanel(
                    dependencies: dependencies,
                    presets: presets,
                    onChanged: onChanged,
                  ),
                ),
            ],
          );
          if (isSmallDevice) {
            return Scaffold(
              body: body,
              floatingActionButton: FramyWidgetDependenciesFAB(
                dependencies: dependencies,
                presets: presets,
                onChanged: onChanged,
              ),
            );
          } else {
            return body;
          }
        },
      ),
    );
  }
}

class FramyDependencyModel<T> {
  final String name;
  final String type;
  T value;
  final List<FramyDependencyModel> subDependencies;
  T lastCustomValue;

  FramyDependencyModel(this.name, this.type, this.value, this.subDependencies)
      : lastCustomValue = value;
}

class FramyWidgetDependenciesPanel extends StatelessWidget {
  final List<FramyDependencyModel> dependencies;
  final void Function(String name, dynamic value) onChanged;
  final Map<String, Map<String, dynamic>> presets;

  const FramyWidgetDependenciesPanel(
      {Key key, this.dependencies, this.onChanged, this.presets})
      : super(key: const Key('FramyWidgetDependenciesPanel'));

  @override
  Widget build(BuildContext context) {
    return SizedBox.expand(
      child: Material(
        color: Colors.white,
        elevation: 4,
        shape: RoundedRectangleBorder(borderRadius: BorderRadius.circular(16)),
        child: SingleChildScrollView(
          child: Padding(
            padding: const EdgeInsets.all(8),
            child: Column(
              children: dependencies
                  .map((dep) => FramyWidgetDependencyInput(
                        dependency: dep,
                        onChanged: onChanged,
                        presets: presets,
                      ))
                  .toList(),
            ),
          ),
        ),
      ),
    );
  }
}

class FramyWidgetDependenciesFAB extends StatelessWidget {
  final List<FramyDependencyModel> dependencies;
  final void Function(String name, dynamic value) onChanged;
  final Map<String, Map<String, dynamic>> presets;

  const FramyWidgetDependenciesFAB(
      {Key key, this.onChanged, this.dependencies, this.presets})
      : super(key: key);

  @override
  Widget build(BuildContext context) {
    return FloatingActionButton(
      heroTag: 'FramyWidgetDependenciesButton',
      child: Icon(Icons.tune),
      key: const Key('FramyWidgetDependenciesButton'),
      onPressed: () => showModalBottomSheet(
        shape: RoundedRectangleBorder(borderRadius: BorderRadius.circular(16)),
        context: context,
        builder: (context) => StatefulBuilder(
          builder: (context, setState) => Column(
            children: [
              SizedBox(
                height: 2,
                key: Key('framySheetDragHandle'),
              ),
              Expanded(
                child: FramyWidgetDependenciesPanel(
                  dependencies: dependencies,
                  presets: presets,
                  onChanged: (s, v) {
                    setState(() {});
                    onChanged(s, v);
                  },
                ),
              ),
            ],
          ),
        ),
      ),
      mini: true,
    );
  }
}

InputDecoration get _framyInputDecoration => InputDecoration(
      filled: true,
      border: OutlineInputBorder(
        borderRadius: BorderRadius.circular(8),
        borderSide: BorderSide.none,
      ),
    );

class FramyWidgetDependencyInput extends StatelessWidget {
  final FramyDependencyModel dependency;
  final void Function(String name, dynamic value) onChanged;
  final Map<String, Map<String, dynamic>> presets;
  final Widget trailing;

  const FramyWidgetDependencyInput(
      {Key key, this.dependency, this.onChanged, this.presets, this.trailing})
      : super(key: key);

  void _onValueChanged(dynamic value) {
    if (value != null && !isValueAPreset(presets, dependency.type, value)) {
      dependency.lastCustomValue = value;
    }
    onChanged(dependency.name, value);
  }

  @override
  Widget build(BuildContext context) {
    final inputKey = Key('framy_dependency_${dependency.name}_input');
    return Column(
      children: [
        SizedBox(
          width: double.infinity,
          child: Wrap(
            crossAxisAlignment: WrapCrossAlignment.center,
            alignment: WrapAlignment.spaceBetween,
            children: [
              Row(
                mainAxisSize: MainAxisSize.min,
                children: [
                  Text(
                    dependency.name,
                    style: TextStyle(fontSize: 16, fontWeight: FontWeight.w500),
                  ),
                  if (trailing != null) trailing,
                ],
              ),
              FramyPresetDropdown(
                dependency: dependency,
                onChanged: _onValueChanged,
                presets: presets,
              ),
            ],
          ),
        ),
        if (!isDependencyAPreset(presets, dependency))
          if (dependency.type == 'bool')
            InputDecorator(
              decoration: _framyInputDecoration,
              child: DropdownButtonHideUnderline(
                child: DropdownButton<bool>(
                  isDense: true,
                  key: inputKey,
                  value: dependency.value,
                  onChanged: _onValueChanged,
                  items: [
                    DropdownMenuItem(
                      value: true,
                      child: Text('True'),
                    ),
                    DropdownMenuItem(
                      value: false,
                      child: Text('False'),
                    )
                  ],
                ),
              ),
            )
          else if (dependency.type == 'String' ||
              dependency.type == 'int' ||
              dependency.type == 'double')
            TextFormField(
              key: inputKey,
              decoration: _framyInputDecoration,
              initialValue: dependency.value?.toString(),
              autovalidate: true,
              validator: (value) {
                String error;
                if (dependency.type == 'int') {
                  if (int.tryParse(value) == null) {
                    error = 'Invalid integer value';
                  }
                } else if (dependency.type == 'double') {
                  if (double.tryParse(value) == null) {
                    error = 'Invalid double value';
                  }
                }
                return error;
              },
              onChanged: (s) {
                var valueToReturn;
                if (dependency.type == 'int') {
                  valueToReturn = int.tryParse(s);
                } else if (dependency.type == 'double') {
                  valueToReturn = double.tryParse(s);
                } else {
                  valueToReturn = s;
                }
                if (valueToReturn != null) {
                  _onValueChanged(valueToReturn);
                }
              },
            )
          else if (dependency.type == 'DateTime')
            FramyDateTimeDependencyInput(
              key: inputKey,
              dependency: dependency,
              presets: presets,
              onChanged: _onValueChanged,
            )
          else if (dependency.type == 'User' ||
              dependency.type == 'WeightEntry')
            FramyModelInput(
              key: inputKey,
              dependencies: dependency.subDependencies,
              presets: presets,
              onChanged: (_) => _onValueChanged(
                framyModelConstructorMap[dependency.type]?.call(dependency),
              ),
            )
          else if (dependency.type.startsWith('List<'))
            FramyWidgetListDependencyInput(
              dependency: dependency,
              onChanged: (_) => _onValueChanged(dependency.value),
              presets: presets,
            )
          else if (framyEnumMap.containsKey(dependency.type))
            InputDecorator(
              decoration: _framyInputDecoration,
              child: DropdownButtonHideUnderline(
                child: DropdownButton(
                  isDense: true,
                  key: inputKey,
                  value: dependency.value,
                  onChanged: _onValueChanged,
                  items: framyEnumMap[dependency.type]
                      .map((enumValue) => DropdownMenuItem(
                            value: enumValue,
                            child: Text(enumValue.toString().substring(
                                enumValue.toString().indexOf('.') + 1)),
                          ))
                      .toList(),
                ),
              ),
            )
          else
            Text('Not supported type'),
      ],
    );
  }
}

class FramyModelInput extends StatelessWidget {
  final List<FramyDependencyModel> dependencies;
  final ValueChanged<List<FramyDependencyModel>> onChanged;
  final Map<String, Map<String, dynamic>> presets;

  FramyModelInput({Key key, this.onChanged, this.dependencies, this.presets})
      : super(key: key);

  FramyDependencyModel dependency(String name) =>
      dependencies.singleWhere((d) => d.name == name);

  @override
  Widget build(BuildContext context) {
    return Container(
      padding: const EdgeInsets.only(left: 8),
      child: Column(
        children: dependencies
            .map((dep) => Row(
                  crossAxisAlignment: CrossAxisAlignment.start,
                  children: [
                    Padding(
                      padding: const EdgeInsets.only(top: 15.0, right: 2),
                      child: Text('•'),
                    ),
                    Expanded(
                      child: FramyWidgetDependencyInput(
                        dependency: dep,
                        presets: presets,
                        onChanged: (name, value) {
                          dependency(name).value = value;
                          onChanged(dependencies);
                        },
                      ),
                    ),
                  ],
                ))
            .toList(),
      ),
    );
  }
}

class FramyDateTimeDependencyInput extends StatelessWidget {
  final FramyDependencyModel dependency;
  final void Function(dynamic value) onChanged;
  final Map<String, Map<String, dynamic>> presets;

  const FramyDateTimeDependencyInput(
      {Key key, this.dependency, this.onChanged, this.presets})
      : super(key: key);

  @override
  Widget build(BuildContext context) {
    final text = dependency.value == null
        ? '-'
        : (dependency.value as DateTime)
            .toIso8601String()
            .replaceFirst('T', ' ')
            .replaceFirst(RegExp('\\..*'), '');
    return InkWell(
      onTap: () {
        showDatePicker(
          context: context,
          initialDate: dependency.value ?? DateTime.now(),
          firstDate: DateTime(1000),
          lastDate: DateTime(3000),
        ).then((value) {
          if (value != null) {
            onChanged(value);
          }
        });
      },
      child: InputDecorator(
        decoration: _framyInputDecoration.copyWith(
          suffixIcon: Icon(Icons.calendar_today),
        ),
        child: Text(text),
      ),
    );
  }
}

class FramyWidgetListDependencyInput extends StatelessWidget {
  final FramyDependencyModel dependency;
  final ValueChanged<FramyDependencyModel> onChanged;
  final Map<String, Map<String, dynamic>> presets;

  const FramyWidgetListDependencyInput(
      {Key key, this.dependency, this.onChanged, this.presets})
      : super(key: key);

  @override
  Widget build(BuildContext context) {
    final String listType = dependency.type.substring(
      dependency.type.indexOf('<') + 1,
      dependency.type.lastIndexOf('>'),
    );
    return Column(
      key: Key(dependency.value?.length?.toString()),
      children: [
        if (dependency.value != null)
          for (int i = 0; i < dependency.value.length; i++)
            FramyWidgetDependencyInput(
              dependency: FramyDependencyModel(
                'List element ${i + 1}',
                listType,
                dependency.value[i],
                dependency.subDependencies[i].subDependencies,
              ),
              onChanged: (name, val) {
                dependency.value[i] = val;
                onChanged(dependency);
              },
              presets: presets,
              trailing: Padding(
                padding: const EdgeInsets.only(left: 4.0),
                child: IconButton(
                  key: Key(
                      'framy_dependency_List element ${i + 1}_delete_button'),
                  icon: Icon(Icons.close),
                  iconSize: 16,
                  onPressed: () {
                    dependency.value.removeAt(i);
                    dependency.subDependencies.removeAt(i);
                    onChanged(dependency);
                  },
                  // splashRadius: 16, //--not in Stable channel yet
                  padding: EdgeInsets.zero,
                  constraints: BoxConstraints.tightFor(
                    height: 20,
                    width: 20,
                  ),
                ),
              ),
            ),
        FlatButton(
          child: Text('+ Add ${dependency.name} element'),
          onPressed: () {
            if (dependency.value == null) {
              if (listType == 'String') dependency.value = <String>[];
              if (listType == 'int') dependency.value = <int>[];
              if (listType == 'double') dependency.value = <double>[];
              if (listType == 'bool') dependency.value = <bool>[];
              if (listType == 'WeightUnit') dependency.value = <WeightUnit>[];
              if (listType == 'User') dependency.value = <User>[];
              if (listType == 'WeightEntry') dependency.value = <WeightEntry>[];
            }
            dependency.value.add(null);
            dependency.subDependencies.add(FramyDependencyModel(
              '_',
              listType,
              null,
              createSubDependencies(listType),
            ));
            onChanged(dependency);
          },
        ),
      ],
    );
  }
}

class FramyPresetDropdown extends StatelessWidget {
  final FramyDependencyModel dependency;
  final ValueChanged onChanged;
  final Map<String, Map<String, dynamic>> presets;

  const FramyPresetDropdown(
      {Key key, this.dependency, this.onChanged, this.presets})
      : super(key: key);

  @override
  Widget build(BuildContext context) {
    var customValue = dependency.value;
    if (customValue == null || isDependencyAPreset(presets, dependency)) {
      customValue = framyModelConstructorMap[dependency.type]?.call(dependency);
    }
    return DropdownButton(
      key: Key('framy_${dependency.name}_preset_dropdown'),
      value: dependency.value,
      underline: Container(
        color: Colors.grey.withOpacity(0.2),
        height: 1,
        width: double.infinity,
      ),
      onChanged: (val) {
        if (val == customValue) {
          onChanged(dependency.lastCustomValue ?? customValue);
        } else {
          onChanged(val);
        }
      },
      items: [
        DropdownMenuItem(
          value: null,
          child: Text('Null'),
        ),
        DropdownMenuItem(
          value: customValue,
          child: Text('Custom'),
        ),
        if (presets.containsKey(dependency.type))
          ...presets[dependency.type].entries.map(
                (entry) => DropdownMenuItem(
                  child: Text(entry.key),
                  value: entry.value,
                ),
              ),
      ],
    );
  }
}

final framyModelConstructorMap =
    <String, dynamic Function(FramyDependencyModel)>{
  ...framyEnumMap.map((type, values) =>
      MapEntry(type, (FramyDependencyModel dep) => values.first)),
  'User': (dep) => User(
        dep.subDependencies.singleWhere((d) => d.name == 'firstName').value,
        dep.subDependencies.singleWhere((d) => d.name == 'lastName').value,
        dep.subDependencies.singleWhere((d) => d.name == 'age').value,
        emails:
            dep.subDependencies.singleWhere((d) => d.name == 'emails').value,
      ),
  'WeightEntry': (dep) => WeightEntry(
        dep.subDependencies.singleWhere((d) => d.name == 'dateTime').value,
        dep.subDependencies.singleWhere((d) => d.name == 'weight').value,
        dep.subDependencies.singleWhere((d) => d.name == 'note').value,
      ),
  'String': (dep) => '',
  'double': (dep) => 0.0,
  'int': (dep) => 0,
  'bool': (dep) => false,
};

final framyEnumMap = <String, List<dynamic>>{
  'MaterialTapTargetSize': MaterialTapTargetSize.values,
  'WeightUnit': WeightUnit.values,
};
List<FramyDependencyModel> createSubDependencies(String type) {
  switch (type) {
    case 'User':
      return [
        FramyDependencyModel<String>(
            'firstName', 'String', null, createSubDependencies('String')),
        FramyDependencyModel<String>(
            'lastName', 'String', null, createSubDependencies('String')),
        FramyDependencyModel<int>(
            'age', 'int', null, createSubDependencies('int')),
        FramyDependencyModel<List<String>>('emails', 'List<String>', null,
            createSubDependencies('List<String>')),
      ];
    case 'WeightEntry':
      return [
        FramyDependencyModel<DateTime>(
            'dateTime', 'DateTime', null, createSubDependencies('DateTime')),
        FramyDependencyModel<double>(
            'weight', 'double', null, createSubDependencies('double')),
        FramyDependencyModel<String>(
            'note', 'String', null, createSubDependencies('String')),
      ];

    default:
      return [];
  }
}

Map<String, Map<String, dynamic>> createFramyPresets() => {
      'User': {
        'teenageJohn': teenageJohn(),
      },
    };<|MERGE_RESOLUTION|>--- conflicted
+++ resolved
@@ -40,11 +40,8 @@
     '/colors': FramyColorsPage(),
     '/appbar': FramyAppBarPage(),
     '/button': FramyButtonPage(),
-<<<<<<< HEAD
+    '/toggle': FramyTogglePage(),
     '/HistoryPage': FramyHistoryPageCustomPage(),
-=======
-    '/toggle': FramyTogglePage(),
->>>>>>> bd314eff
     '/ProfilePage': FramyProfilePageCustomPage(),
     '/UserDataCard': FramyUserDataCardCustomPage(),
     '/UserEmailsView': FramyUserEmailsViewCustomPage(),
