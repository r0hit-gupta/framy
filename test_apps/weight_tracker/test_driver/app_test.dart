--- conflicted
+++ resolved
@@ -392,34 +392,35 @@
     });
   });
 
-<<<<<<< HEAD
-  group('Storyboard page', () {
-    test('should go Storyboard page', () async {
-      await closeDependenciesPanelAndGoToOtherPage(
-        'Storyboard',
-=======
   group('BuiltValueExampleWidget', () {
     test('should go to BuiltValueExampleWidget page', () async {
       await closeDependenciesPanelAndGoToOtherPage(
         'BuiltValueExampleWidget',
->>>>>>> 0e2e2c98
-        openDependenciesPanel: true,
-      );
-    });
-
-<<<<<<< HEAD
-    test('should contain 3 pages', () async {
-      await driver.waitFor(find.byType('StatisticsPage'));
-      await driver.waitFor(find.byType('ProfilePage'));
-      await driver.waitFor(find.byType('HistoryPage'));
-=======
+        openDependenciesPanel: true,
+      );
+    });
+
     test('should allow to change built value dependencies', () async {
       await driver.tap(find.byValueKey('framy_dependency_firstName_input'));
       await driver.enterText('Juliusz');
       await driver.tap(find.byValueKey('framy_dependency_lastName_input'));
       await driver.enterText('Słowacki');
       await driver.waitFor(find.text('Juliusz\nSłowacki'));
->>>>>>> 0e2e2c98
+    });
+  });
+
+  group('Storyboard page', () {
+    test('should go Storyboard page', () async {
+      await closeDependenciesPanelAndGoToOtherPage(
+        'Storyboard',
+        openDependenciesPanel: true,
+      );
+    });
+
+    test('should contain 3 pages', () async {
+      await driver.waitFor(find.byType('StatisticsPage'));
+      await driver.waitFor(find.byType('ProfilePage'));
+      await driver.waitFor(find.byType('HistoryPage'));
     });
   });
 }