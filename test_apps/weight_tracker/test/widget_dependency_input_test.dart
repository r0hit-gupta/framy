import 'package:flutter/foundation.dart';
import 'package:flutter/material.dart';
import 'package:flutter_test/flutter_test.dart';
import 'package:weight_tracker/main.app.framy.dart';
import 'package:weight_tracker/models/user.dart';

import 'test_utils.dart';

void main() {
  FramyDependencyModel _getStringModel([String defaultValue]) =>
      FramyDependencyModel<String>('name', 'String', defaultValue, []);

  FramyDependencyModel _getUserModel([User defaultValue]) =>
      FramyDependencyModel<User>('user', 'User', defaultValue, [
        FramyDependencyModel<String>('firstName', 'String', null, []),
        FramyDependencyModel<String>('lastName', 'String', null, []),
        FramyDependencyModel<int>('age', 'int', null, []),
        FramyDependencyModel<List<String>>('emails', 'List<String>', null, []),
      ]);

  FramyDependencyModel _getStringListModel([List<String> defaultValue]) =>
      FramyDependencyModel<List<String>>(
          'strings', 'List<String>', defaultValue, []);

  Future<void> _buildDependencyInput(
    WidgetTester tester,
    FramyDependencyModel dependency, {
    Function(String, dynamic) onChanged,
    Map<String, Map<String, dynamic>> presets = const {},
  }) async {
    await tester.pumpWidget(
      TestMaterialAppWithScaffold(
        FramyWidgetDependencyInput(
          dependency: dependency,
          onChanged: onChanged ?? (_, __) {},
          presets: presets,
        ),
      ),
    );
  }

  group('FramyWidgetDependencyInput', () {
    testWidgets('should build for String model', (WidgetTester tester) async {
      await _buildDependencyInput(tester, _getStringModel());
      expect(find.byType(FramyWidgetDependencyInput), findsOneWidget);
    });

    testWidgets('should build recursively for User model',
        (WidgetTester tester) async {
      await _buildDependencyInput(tester, _getUserModel());
      expect(find.byType(FramyWidgetDependencyInput), findsNWidgets(5));
    });

    testWidgets(
        'should not show presets dropdown for User when no presets for User',
        (WidgetTester tester) async {
      await _buildDependencyInput(tester, _getUserModel());
      expect(find.byKey(Key('framy_user_preset_dropdown')), findsNothing);
    });

    group('when User has presets', () {
      testWidgets('should show presets dropdown', (WidgetTester tester) async {
        await _buildDependencyInput(tester, _getUserModel(), presets: {
          'User': {'user1': User('John', 'Doe', 11)}
        });
        expect(find.byKey(Key('framy_user_preset_dropdown')), findsOneWidget);
      });

      Future<void> choosePreset(WidgetTester tester, String text) async {
        await tester.tap(find.byKey(Key('framy_user_preset_dropdown')));
        await tester.pump();
        await tester.tap(find.text(text).last);
      }

      testWidgets('should emit new value when preset is pressed in dropdown',
          (WidgetTester tester) async {
        //given
        User emitted;
        final presetUser = User('John', 'Doe', 11);
        await _buildDependencyInput(
          tester,
          _getUserModel(),
          presets: {
            'User': {'user1': presetUser}
          },
          onChanged: (name, value) => emitted = value,
        );
        //when
        await choosePreset(tester, 'user1');
        //then
        expect(emitted, presetUser);
      });

      testWidgets('should not show field inputs when preset is chosen',
          (WidgetTester tester) async {
        //given
        final presetUser = User('John', 'Doe', 11);
        await _buildDependencyInput(
          tester,
          _getUserModel(presetUser),
          presets: {
            'User': {'user1': presetUser}
          },
        );
        //then
        expect(
            find.byKey(Key('framy_dependency_firstName_input')), findsNothing);
      });

      testWidgets('should emit last custom value when its set back to custom',
          (WidgetTester tester) async {
        //given
        User emitted;
        final presetUser = User('John', 'Doe', 11);
        final customModel = _getUserModel(presetUser);
        customModel.subDependencies[0].value = 'Adam';
        customModel.subDependencies[1].value = 'Smith';
        customModel.subDependencies[2].value = 25;
        await _buildDependencyInput(
          tester,
          customModel,
          presets: {
            'User': {'user1': presetUser}
          },
          onChanged: (name, value) => emitted = value,
        );
        //when
        await choosePreset(tester, 'Custom');
        //then
        expect(emitted.firstName, 'Adam');
        expect(emitted.lastName, 'Smith');
        expect(emitted.age, 25);
      });
    });

<<<<<<< HEAD
    group('when the type is a list', () {
      testWidgets('it should build', (WidgetTester tester) async {
        await _buildDependencyInput(tester, _getStringListModel());
        expect(find.byType(FramyWidgetDependencyInput), findsOneWidget);
      });

      testWidgets('it should display widgetListDependencyInput',
          (WidgetTester tester) async {
        await _buildDependencyInput(tester, _getStringListModel());
        expect(find.byType(FramyWidgetListDependencyInput), findsOneWidget);
=======
    group('null switch', () {
      testWidgets('should show switch for String model', (WidgetTester tester) async {
        await _buildDependencyInput(tester, _getStringModel());
        expect(find.byType(Switch), findsOneWidget);
      });

      testWidgets('should show 4 switches for User model', (WidgetTester tester) async {
        await _buildDependencyInput(tester, _getUserModel());
        expect(find.byType(Switch), findsNWidgets(4));
>>>>>>> 24f95a88
      });
    });
  });
}<|MERGE_RESOLUTION|>--- conflicted
+++ resolved
@@ -133,7 +133,18 @@
       });
     });
 
-<<<<<<< HEAD
+    group('null switch', () {
+      testWidgets('should show switch for String model', (WidgetTester tester) async {
+        await _buildDependencyInput(tester, _getStringModel());
+        expect(find.byType(Switch), findsOneWidget);
+      });
+
+      testWidgets('should show 4 switches for User model', (WidgetTester tester) async {
+        await _buildDependencyInput(tester, _getUserModel());
+        expect(find.byType(Switch), findsNWidgets(4));
+      });
+    });
+
     group('when the type is a list', () {
       testWidgets('it should build', (WidgetTester tester) async {
         await _buildDependencyInput(tester, _getStringListModel());
@@ -144,17 +155,6 @@
           (WidgetTester tester) async {
         await _buildDependencyInput(tester, _getStringListModel());
         expect(find.byType(FramyWidgetListDependencyInput), findsOneWidget);
-=======
-    group('null switch', () {
-      testWidgets('should show switch for String model', (WidgetTester tester) async {
-        await _buildDependencyInput(tester, _getStringModel());
-        expect(find.byType(Switch), findsOneWidget);
-      });
-
-      testWidgets('should show 4 switches for User model', (WidgetTester tester) async {
-        await _buildDependencyInput(tester, _getUserModel());
-        expect(find.byType(Switch), findsNWidgets(4));
->>>>>>> 24f95a88
       });
     });
   });
