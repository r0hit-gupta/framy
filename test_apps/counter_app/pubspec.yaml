name: counter_app
description: A new Flutter project.
version: 1.0.0+1
environment:
  sdk: ">=2.7.0 <3.0.0"

dependencies:
  flutter:
    sdk: flutter
<<<<<<< HEAD
  framy_annotation: ^0.1.4
#    path: ../../framy_annotation
=======
  framy_annotation: ^0.1.3
>>>>>>> 399af0bc
  device_preview: ^0.4.5

dev_dependencies:
  build_runner: any
  flutter_test:
    sdk: flutter
  framy_generator:
    path: ../../framy_generator
  flutter_driver:
    sdk: flutter
  test: any
  ozzie: ^2.2.3

#dependency_overrides:
#  framy_annotation:
#    path: ../../framy_annotation

flutter:
  uses-material-design: true<|MERGE_RESOLUTION|>--- conflicted
+++ resolved
@@ -7,12 +7,7 @@
 dependencies:
   flutter:
     sdk: flutter
-<<<<<<< HEAD
   framy_annotation: ^0.1.4
-#    path: ../../framy_annotation
-=======
-  framy_annotation: ^0.1.3
->>>>>>> 399af0bc
   device_preview: ^0.4.5
 
 dev_dependencies:
