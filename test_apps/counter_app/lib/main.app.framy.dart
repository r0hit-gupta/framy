// GENERATED CODE - DO NOT MODIFY BY HAND

// **************************************************************************
// FramyGenerator
// **************************************************************************

import 'package:flutter/foundation.dart';
import 'package:flutter/material.dart';
import 'package:counter_app/main.dart';

void main() {
  runApp(FramyApp());
}

class FramyApp extends StatelessWidget {
  @override
  Widget build(BuildContext context) {
    return MaterialApp(
      key: Key('FramyApp'),
      theme: getThemeData(),
      onGenerateRoute: onGenerateRoute,
    );
  }
}

Route onGenerateRoute(RouteSettings settings) {
  final routes = {
    '/typography': FramyFontsPage(),
    '/colors': FramyColorsPage(),
    '/appbar': FramyAppBarPage(),
    '/button': FramyButtonPage(),
    '/toggle': FramyTogglePage(),
    '/textfield': FramyTextFieldPage(),
    '/CounterFAB': FramyCounterFABCustomPage(),
    '/CounterTitle': FramyCounterTitleCustomPage(),
  };
  final page = routes[settings.name] ?? FramyFontsPage();
  return PageRouteBuilder<dynamic>(
    pageBuilder: (_, __, ___) => FramyLayoutTemplate(child: page),
    settings: settings,
  );
}

class FramyLayoutTemplate extends StatelessWidget {
  final Widget child;

  const FramyLayoutTemplate({Key key, this.child}) : super(key: key);

  @override
  Widget build(BuildContext context) {
    return LayoutBuilder(
      builder: (context, constraints) {
        final isSmallDevice = constraints.maxWidth < 1000;
        return Scaffold(
          appBar: FramyAppBar(),
          body: Row(
            crossAxisAlignment: CrossAxisAlignment.start,
            children: [
              if (!isSmallDevice) FramyDrawer(),
              Expanded(
                child: child,
              ),
            ],
          ),
          drawer: isSmallDevice ? FramyDrawer(showHeader: true) : null,
        );
      },
    );
  }
}

class FramyAppBar extends StatelessWidget with PreferredSizeWidget {
  @override
  Widget build(BuildContext context) {
    return AppBar(
      key: Key('FramyAppBar'),
      title: Text('Framy App'),
    );
  }

  @override
  Size get preferredSize => Size.fromHeight(kToolbarHeight);
}

class FramyDrawer extends StatelessWidget {
  final bool showHeader;

  const FramyDrawer({Key key, this.showHeader = false}) : super(key: key);

  @override
  Widget build(BuildContext context) {
    return Drawer(
      key: Key('FramyDrawer'),
      child: SingleChildScrollView(
        child: SafeArea(
          top: false,
          child: Column(
            children: [
              if (showHeader)
                AppBar(
                  automaticallyImplyLeading: false,
                  title: Text('Framy App'),
                ),
              ListTile(
                leading: Icon(Icons.text_fields),
                title: Text('Typography'),
                onTap: () =>
                    Navigator.of(context).pushReplacementNamed('/typography'),
              ),
              ListTile(
                leading: Icon(Icons.color_lens),
                title: Text('Color scheme'),
                onTap: () =>
                    Navigator.of(context).pushReplacementNamed('/colors'),
              ),
              Theme(
                data: Theme.of(context).copyWith(accentColor: Colors.black54),
                child: ExpansionTile(
                  leading: Icon(Icons.category),
                  title: Text(
                    'Material components',
                    style: TextStyle(color: Colors.black),
                  ),
                  children: [
                    ListTile(
                      leading: SizedBox.shrink(),
                      title: Text('AppBar'),
                      onTap: () =>
                          Navigator.of(context).pushReplacementNamed('/appbar'),
                    ),
                    ListTile(
                      key: Key('MaterialComponentsButtonButton'),
                      leading: SizedBox.shrink(),
                      title: Text('Button'),
                      onTap: () =>
                          Navigator.of(context).pushReplacementNamed('/button'),
                    ),
                    ListTile(
                      leading: SizedBox.shrink(),
                      title: Text('Toggle'),
                      onTap: () =>
                          Navigator.of(context).pushReplacementNamed('/toggle'),
                    ),
                    ListTile(
                      leading: SizedBox.shrink(),
                      title: Text('TextField'),
                      onTap: () =>
                          Navigator.of(context).pushReplacementNamed('/textfield'),
                    ),
                  ],
                ),
              ),
              ListTile(
                leading: SizedBox.shrink(),
                title: Text('CounterFAB'),
                onTap: () =>
                    Navigator.of(context).pushReplacementNamed('/CounterFAB'),
              ),
              ListTile(
                leading: SizedBox.shrink(),
                title: Text('CounterTitle'),
                onTap: () =>
                    Navigator.of(context).pushReplacementNamed('/CounterTitle'),
              ),
            ],
          ),
        ),
      ),
    );
  }
}

// ======================== MATERIAL PAGES ===========================

class FramyFontsPage extends StatelessWidget {
  const FramyFontsPage() : super(key: const Key('FramyFontsPage'));

  @override
  Widget build(BuildContext context) {
    final textTheme = Theme.of(context).textTheme;
    return SingleChildScrollView(
      child: Padding(
        padding: const EdgeInsets.all(16),
        child: Column(
          crossAxisAlignment: CrossAxisAlignment.start,
          children: [
            FramySingleFontRow('Headline1', textTheme.headline1),
            FramySingleFontRow('Headline2', textTheme.headline2),
            FramySingleFontRow('Headline3', textTheme.headline3),
            FramySingleFontRow('Headline4', textTheme.headline4),
            FramySingleFontRow('Headline5', textTheme.headline5),
            FramySingleFontRow('Headline6', textTheme.headline6),
            FramySingleFontRow('Subtitle1', textTheme.subtitle1),
            FramySingleFontRow('Subtitle2', textTheme.subtitle2),
            FramySingleFontRow('BodyText1', textTheme.bodyText1),
            FramySingleFontRow('BodyText2', textTheme.bodyText2),
            FramySingleFontRow('Caption', textTheme.caption),
            FramySingleFontRow('Button', textTheme.button),
            FramySingleFontRow('Overline', textTheme.overline),
          ],
        ),
      ),
    );
  }
}

class FramySingleFontRow extends StatelessWidget {
  final String label;
  final TextStyle style;

  const FramySingleFontRow(this.label, [this.style]);

  @override
  Widget build(BuildContext context) {
    final family = style.fontFamily;
    final size = ' / size: ${style.fontSize.toStringAsFixed(1)}';
    final weight =
        ' / weight: ${style.fontWeight.toString().replaceAll('FontWeight.', '')}';
    final height = style.height == null ? '' : ' / height: ${style.height}';
    final letterSpacing = style.letterSpacing == null
        ? ''
        : ' / letter spacing: ${style.letterSpacing}';
    final wordSpacing = style.wordSpacing == null
        ? ''
        : ' / word spacing: ${style.wordSpacing}';
    final color =
        ' / color: #${_hex(style.color.alpha)}${_hex(style.color.red)}${_hex(style.color.green)}${_hex(style.color.blue)}';
    return Padding(
      padding: const EdgeInsets.symmetric(vertical: 8),
      child: Column(
        crossAxisAlignment: CrossAxisAlignment.start,
        children: [
          Text(label, style: style),
          Text(
            '$family$size$weight$color$height$letterSpacing$wordSpacing',
          ),
        ],
      ),
    );
  }

  String _hex(int val) => val.toRadixString(16).padLeft(2, '0').toUpperCase();
}

class FramyColorsPage extends StatelessWidget {
  const FramyColorsPage() : super(key: const Key('FramyColorsPage'));

  @override
  Widget build(BuildContext context) {
    return GridView.extent(
      maxCrossAxisExtent: 150,
      children: [
        _FramyColorItem(
          name: 'Primary',
          color: Theme.of(context).primaryColor,
        ),
        _FramyColorItem(
          name: 'Primary light',
          color: Theme.of(context).primaryColorLight,
        ),
        _FramyColorItem(
          name: 'Primary dark',
          color: Theme.of(context).primaryColorDark,
        ),
        _FramyColorItem(name: 'Canvas', color: Theme.of(context).canvasColor),
        _FramyColorItem(name: 'Accent', color: Theme.of(context).accentColor),
        _FramyColorItem(
          name: 'Scaffold background',
          color: Theme.of(context).scaffoldBackgroundColor,
        ),
        _FramyColorItem(
          name: 'Bottom appbar',
          color: Theme.of(context).bottomAppBarColor,
        ),
        _FramyColorItem(name: 'Card', color: Theme.of(context).cardColor),
        _FramyColorItem(
          name: 'Divider',
          color: Theme.of(context).dividerColor,
        ),
        _FramyColorItem(name: 'Focus', color: Theme.of(context).focusColor),
        _FramyColorItem(name: 'Hover', color: Theme.of(context).hoverColor),
        _FramyColorItem(
          name: 'Highlight',
          color: Theme.of(context).highlightColor,
        ),
        _FramyColorItem(name: 'Splash', color: Theme.of(context).splashColor),
        _FramyColorItem(
          name: 'Disabled',
          color: Theme.of(context).disabledColor,
        ),
        _FramyColorItem(name: 'Button', color: Theme.of(context).buttonColor),
        _FramyColorItem(
          name: 'Text selection',
          color: Theme.of(context).textSelectionColor,
        ),
        _FramyColorItem(name: 'Cursor', color: Theme.of(context).cursorColor),
        _FramyColorItem(
          name: 'Text selection handle',
          color: Theme.of(context).textSelectionHandleColor,
        ),
        _FramyColorItem(
          name: 'Background',
          color: Theme.of(context).backgroundColor,
        ),
        _FramyColorItem(
          name: 'Dialog background',
          color: Theme.of(context).dialogBackgroundColor,
        ),
        _FramyColorItem(
          name: 'Indicator',
          color: Theme.of(context).indicatorColor,
        ),
        _FramyColorItem(name: 'Hint', color: Theme.of(context).hintColor),
        _FramyColorItem(name: 'Error', color: Theme.of(context).errorColor),
        _FramyColorItem(
          name: 'Toggleable Active',
          color: Theme.of(context).toggleableActiveColor,
        ),
        _FramyColorItem(
          name: 'Primary',
          color: Theme.of(context).colorScheme.primary,
        ),
        _FramyColorItem(
          name: 'Primary variant',
          color: Theme.of(context).colorScheme.primaryVariant,
        ),
        _FramyColorItem(
          name: 'Secondary',
          color: Theme.of(context).colorScheme.secondary,
        ),
        _FramyColorItem(
          name: 'Secondary variant',
          color: Theme.of(context).colorScheme.secondaryVariant,
        ),
        _FramyColorItem(
          name: 'Background',
          color: Theme.of(context).colorScheme.background,
        ),
        _FramyColorItem(
          name: 'Surface',
          color: Theme.of(context).colorScheme.surface,
        ),
        _FramyColorItem(
          name: 'Error',
          color: Theme.of(context).colorScheme.error,
        ),
        _FramyColorItem(
          name: 'On primary',
          color: Theme.of(context).colorScheme.onPrimary,
        ),
        _FramyColorItem(
          name: 'On secondary',
          color: Theme.of(context).colorScheme.onSecondary,
        ),
        _FramyColorItem(
          name: 'On background',
          color: Theme.of(context).colorScheme.onBackground,
        ),
        _FramyColorItem(
          name: 'On surface',
          color: Theme.of(context).colorScheme.onSurface,
        ),
        _FramyColorItem(
          name: 'On error',
          color: Theme.of(context).colorScheme.onError,
        ),
      ],
    );
  }
}

class _FramyColorItem extends StatelessWidget {
  final String name;
  final Color color;

  const _FramyColorItem({Key key, @required this.name, @required this.color})
      : super(key: key);

  @override
  Widget build(BuildContext context) {
    return Card(
      clipBehavior: Clip.hardEdge,
      shape: RoundedRectangleBorder(
        borderRadius: BorderRadius.circular(8.0),
        side: BorderSide(
          color: Colors.grey.withOpacity(0.5),
          width: 0.0,
        ),
      ),
      child: Column(
        crossAxisAlignment: CrossAxisAlignment.start,
        children: [
          Expanded(
            child: Container(
              color: color,
            ),
          ),
          Padding(
            padding: const EdgeInsets.all(6),
            child: Column(
              crossAxisAlignment: CrossAxisAlignment.start,
              children: [
                Text(
                  name,
                  key: Key(name),
                  overflow: TextOverflow.ellipsis,
                ),
                const SizedBox(height: 4),
                Text(
                  '#${_hex(color.alpha)}${_hex(color.red)}${_hex(color.green)}${_hex(color.blue)}',
                ),
              ],
            ),
          )
        ],
      ),
    );
  }

  String _hex(int val) => val.toRadixString(16).padLeft(2, '0').toUpperCase();
}

class FramyTogglePage extends StatefulWidget {
  const FramyTogglePage() : super(key: const Key('FramyTogglePage'));

  @override
  _FramyTogglePageState createState() => _FramyTogglePageState();
}

class _FramyTogglePageState extends State<FramyTogglePage> {
  bool switchState = false;
  List<bool> toggleState = [false, true, false];
  bool checkboxState = false;
  String radioState = 'Option A';

  @override
  Widget build(BuildContext context) {
    return SingleChildScrollView(
      child: Padding(
        padding: const EdgeInsets.all(16.0),
        child: Column(
          crossAxisAlignment: CrossAxisAlignment.start,
          children: [
            const FramyHeaderText('Switch'),
            Switch(
              value: switchState,
              onChanged: (bool value) => setState(() => switchState = value),
            ),
            const FramyHeaderText('Toggle buttons'),
            const SizedBox(height: 8),
            ToggleButtons(
              onPressed: (index) =>
                  setState(() => toggleState[index] = !toggleState[index]),
              isSelected: toggleState,
              children: [
                Icon(Icons.format_bold),
                Icon(Icons.format_italic),
                Icon(Icons.format_align_center),
              ],
            ),
            const SizedBox(height: 8),
            const FramyHeaderText('Checkbox'),
            CheckboxListTile(
              controlAffinity: ListTileControlAffinity.leading,
              onChanged: (bool value) => setState(() => checkboxState = value),
              value: checkboxState,
              title: Text('Option'),
            ),
            const FramyHeaderText('Radio'),
            RadioListTile(
              value: 'Option A',
              onChanged: (system) => setState(() => radioState = system),
              groupValue: radioState,
              title: Text('Option A'),
            ),
            RadioListTile(
              value: 'Option B',
              onChanged: (system) => setState(() => radioState = system),
              groupValue: radioState,
              title: Text('Option B'),
            ),
          ],
        ),
      ),
    );
  }
}

class FramyHeaderText extends StatelessWidget {
  final String text;

  const FramyHeaderText(this.text);

  @override
  Widget build(BuildContext context) {
    return Text(
      text,
      style: Theme.of(context).textTheme.headline5,
    );
  }
}

bool isDependencyAPreset(
  Map<String, Map<String, dynamic>> presets,
  FramyDependencyModel dependency,
) =>
    isValueAPreset(presets, dependency.type, dependency.value);

bool isValueAPreset(
  Map<String, Map<String, dynamic>> presets,
  String type,
  dynamic value,
) =>
    presets.containsKey(type) && presets[type].containsValue(value);

class FramyAppBarPage extends StatelessWidget {
  const FramyAppBarPage() : super(key: const Key('FramyAppBarPage'));

  @override
  Widget build(BuildContext context) {
    return Padding(
      padding: const EdgeInsets.all(16.0),
      child: Column(
        crossAxisAlignment: CrossAxisAlignment.start,
        children: [
          const FramyHeaderText('AppBar'),
          const SizedBox(height: 16),
          AppBar(
            title: Text('AppBar'),
            automaticallyImplyLeading: false,
          ),
          const SizedBox(height: 16),
          AppBar(
            title: Text('AppBar'),
            leading: BackButton(),
            actions: [
              IconButton(
                icon: Icon(Icons.edit),
                onPressed: () {},
              ),
            ],
          ),
          const SizedBox(height: 16),
          AppBar(
            title: Text('AppBar'),
            leading: IconButton(
              icon: Icon(Icons.menu),
              onPressed: () {},
            ),
            actions: [
              IconButton(
                icon: Icon(Icons.edit),
                onPressed: () {},
              ),
              IconButton(
                icon: Icon(Icons.check),
                onPressed: () {},
              ),
              IconButton(
                icon: Icon(Icons.delete_outline),
                onPressed: () {},
              ),
            ],
          ),
          const SizedBox(height: 16),
          AppBar(
            title: Text('AppBar'),
            leading: CloseButton(),
            actions: [
              PopupMenuButton(
                itemBuilder: (context) => [
                  PopupMenuItem(child: Text('Edit')),
                  PopupMenuItem(child: Text('Save')),
                  PopupMenuItem(child: Text('Delete')),
                ],
              ),
            ],
          ),
        ],
      ),
    );
  }
}

class FramyButtonPage extends StatefulWidget {
  const FramyButtonPage() : super(key: const Key('FramyButtonPage'));

  @override
  _FramyButtonPageState createState() => _FramyButtonPageState();
}

class _FramyButtonPageState extends State<FramyButtonPage> {
  String selectedOptionInDropdown;

  @override
  Widget build(BuildContext context) {
    return Align(
      alignment: Alignment.topLeft,
      child: SingleChildScrollView(
        child: Padding(
          padding: const EdgeInsets.all(16.0),
          child: Column(
            mainAxisAlignment: MainAxisAlignment.start,
            crossAxisAlignment: CrossAxisAlignment.start,
            children: [
              const FramyHeaderText('Raised button'),
              Wrap(
                spacing: 16,
                runSpacing: 8,
                children: [
                  RaisedButton(child: Text('Button'), onPressed: () {}),
                  RaisedButton(child: Text('Button'), onPressed: null),
                ],
              ),
              const SizedBox(height: 16),
              const FramyHeaderText('Flat button'),
              Wrap(
                spacing: 16,
                runSpacing: 8,
                children: [
                  FlatButton(child: Text('Button'), onPressed: () {}),
                  FlatButton(child: Text('Button'), onPressed: null),
                ],
              ),
              const SizedBox(height: 16),
              const FramyHeaderText('Outline button'),
              Wrap(
                spacing: 16,
                runSpacing: 8,
                children: [
                  OutlineButton(child: Text('Button'), onPressed: () {}),
                  OutlineButton(child: Text('Button'), onPressed: null),
                ],
              ),
              const SizedBox(height: 16),
              const FramyHeaderText('Floating Action Button'),
              const SizedBox(height: 4),
              Wrap(
                spacing: 16,
                runSpacing: 8,
                crossAxisAlignment: WrapCrossAlignment.center,
                children: [
                  FloatingActionButton(
                    child: Icon(Icons.add),
                    onPressed: () {},
                    heroTag: 'FabTag1',
                  ),
                  FloatingActionButton(
                    child: Icon(Icons.delete),
                    onPressed: null,
                    heroTag: 'FabTag2',
                  ),
                  FloatingActionButton.extended(
                    icon: Icon(Icons.delete),
                    label: Text('Button'),
                    onPressed: () {},
                    heroTag: 'FabTag3',
                  ),
                ],
              ),
              const SizedBox(height: 16),
              const FramyHeaderText('Icon button'),
              const SizedBox(height: 4),
              Wrap(
                spacing: 16,
                runSpacing: 8,
                crossAxisAlignment: WrapCrossAlignment.center,
                children: [
                  IconButton(icon: Icon(Icons.favorite), onPressed: () {}),
                  IconButton(
                    icon: Icon(Icons.favorite_border),
                    onPressed: null,
                  ),
                ],
              ),
              const SizedBox(height: 16),
              const FramyHeaderText('Dropdown button'),
              const SizedBox(height: 4),
              DropdownButton(
                hint: Text('Select option'),
                value: selectedOptionInDropdown,
                onChanged: (option) =>
                    setState(() => selectedOptionInDropdown = option),
                items: [
                  DropdownMenuItem(
                    child: Text('Option A'),
                    value: 'Option A',
                  ),
                  DropdownMenuItem(
                    child: Text('Option B'),
                    value: 'Option B',
                  ),
                ],
              ),
            ],
          ),
        ),
      ),
    );
  }
}

<<<<<<< HEAD
class FramyTextFieldPage extends StatelessWidget {
  const FramyTextFieldPage() : super(key: const Key('FramyTextFieldPage'));

  @override
  Widget build(BuildContext context) {
    return Container();
  }
}

class FramyCounterFABCustomPage extends StatefulWidget {
  const FramyCounterFABCustomPage()
      : super(key: const Key('Framy_CounterFAB_Page'));
=======
// ======================== CUSTOM PAGES ===========================

typedef dynamic DependencyValueGetter(String name);

class FramyCustomPage extends StatefulWidget {
  final List<FramyDependencyModel> dependencies;
  final Widget Function(DependencyValueGetter dependencyValueGetter) builder;

  const FramyCustomPage({Key key, this.dependencies, this.builder})
      : super(key: key);
>>>>>>> 272b0951

  @override
  _FramyCustomPageState createState() => _FramyCustomPageState();
}

class _FramyCustomPageState extends State<FramyCustomPage> {
  final Map<String, Map<String, dynamic>> presets = createFramyPresets();

  FramyDependencyModel dependency(String name) =>
      widget.dependencies.singleWhere((d) => d.name == name);

  dynamic dependencyValue(String name) => dependency(name).value;

  void onChanged(String name, dynamic dependencyValue) {
    setState(() => dependency(name).value = dependencyValue);
  }

  @override
  Widget build(BuildContext context) {
    return SafeArea(
      bottom: false,
      child: LayoutBuilder(
        builder: (context, constraints) {
          final isSmallDevice =
              constraints.maxWidth < 1000 - 304 || constraints.maxHeight < 500;
          final body = Row(
            crossAxisAlignment: CrossAxisAlignment.start,
            children: [
              Expanded(
                child: widget.builder(dependencyValue),
              ),
              if (!isSmallDevice)
                SizedBox(
                  width: 300,
                  child: FramyWidgetDependenciesPanel(
                    dependencies: widget.dependencies,
                    presets: presets,
                    onChanged: onChanged,
                  ),
                ),
            ],
          );
          if (isSmallDevice) {
            return Scaffold(
              body: body,
              floatingActionButton: FramyWidgetDependenciesFAB(
                dependencies: widget.dependencies,
                presets: presets,
                onChanged: onChanged,
              ),
            );
          } else {
            return body;
          }
        },
      ),
    );
  }
}

class FramyCounterFABCustomPage extends StatelessWidget {
  @override
  Widget build(BuildContext context) {
    return FramyCustomPage(
      key: Key('Framy_CounterFAB_Page'),
      dependencies: [
        FramyDependencyModel<void Function()>('onPressed', 'void Function()',
            null, createSubDependencies('void Function()')),
      ],
      builder: (DependencyValueGetter valueGetter) {
        return CounterFAB(
          onPressed: valueGetter('onPressed'),
        );
      },
    );
  }
}

class FramyCounterTitleCustomPage extends StatelessWidget {
  @override
  Widget build(BuildContext context) {
    return FramyCustomPage(
      key: Key('Framy_CounterTitle_Page'),
      dependencies: [
        FramyDependencyModel<String>(
            'verb', 'String', 'pushed', createSubDependencies('String')),
        FramyDependencyModel<int>(
            'counter', 'int', 0, createSubDependencies('int')),
      ],
      builder: (DependencyValueGetter valueGetter) {
        return CounterTitle(
          verb: valueGetter('verb'),
          counter: valueGetter('counter'),
        );
      },
    );
  }
}

class FramyDependencyModel<T> {
  final String name;
  final String type;
  T value;
  final List<FramyDependencyModel> subDependencies;
  T lastCustomValue;

  FramyDependencyModel(this.name, this.type, this.value, this.subDependencies)
      : lastCustomValue = value;
}

class FramyWidgetDependenciesPanel extends StatelessWidget {
  final List<FramyDependencyModel> dependencies;
  final void Function(String name, dynamic value) onChanged;
  final Map<String, Map<String, dynamic>> presets;

  const FramyWidgetDependenciesPanel(
      {Key key, this.dependencies, this.onChanged, this.presets})
      : super(key: const Key('FramyWidgetDependenciesPanel'));

  @override
  Widget build(BuildContext context) {
    return SizedBox.expand(
      child: Material(
        color: Colors.white,
        elevation: 4,
        shape: RoundedRectangleBorder(borderRadius: BorderRadius.circular(16)),
        child: SingleChildScrollView(
          child: Padding(
            padding: const EdgeInsets.all(8),
            child: Column(
              children: dependencies
                  .map((dep) => FramyWidgetDependencyInput(
                        dependency: dep,
                        onChanged: onChanged,
                        presets: presets,
                      ))
                  .toList(),
            ),
          ),
        ),
      ),
    );
  }
}

class FramyWidgetDependenciesFAB extends StatelessWidget {
  final List<FramyDependencyModel> dependencies;
  final void Function(String name, dynamic value) onChanged;
  final Map<String, Map<String, dynamic>> presets;

  const FramyWidgetDependenciesFAB(
      {Key key, this.onChanged, this.dependencies, this.presets})
      : super(key: key);

  @override
  Widget build(BuildContext context) {
    return FloatingActionButton(
      heroTag: 'FramyWidgetDependenciesButton',
      child: Icon(Icons.tune),
      key: const Key('FramyWidgetDependenciesButton'),
      onPressed: () => showModalBottomSheet(
        shape: RoundedRectangleBorder(borderRadius: BorderRadius.circular(16)),
        context: context,
        builder: (context) => StatefulBuilder(
          builder: (context, setState) => Column(
            children: [
              SizedBox(
                height: 2,
                key: Key('framySheetDragHandle'),
              ),
              Expanded(
                child: FramyWidgetDependenciesPanel(
                  dependencies: dependencies,
                  presets: presets,
                  onChanged: (s, v) {
                    setState(() {});
                    onChanged(s, v);
                  },
                ),
              ),
            ],
          ),
        ),
      ),
      mini: true,
    );
  }
}

// ======================== DEPENDENCY INPUTS ===========================

InputDecoration get _framyInputDecoration => InputDecoration(
      filled: true,
      border: OutlineInputBorder(
        borderRadius: BorderRadius.circular(8),
        borderSide: BorderSide.none,
      ),
    );

class FramyWidgetDependencyInput extends StatelessWidget {
  final FramyDependencyModel dependency;
  final void Function(String name, dynamic value) onChanged;
  final Map<String, Map<String, dynamic>> presets;
  final Widget trailing;

  const FramyWidgetDependencyInput(
      {Key key, this.dependency, this.onChanged, this.presets, this.trailing})
      : super(key: key);

  void _onValueChanged(dynamic value) {
    if (value != null && !isValueAPreset(presets, dependency.type, value)) {
      dependency.lastCustomValue = value;
    }
    onChanged(dependency.name, value);
  }

  @override
  Widget build(BuildContext context) {
    final inputKey = Key('framy_dependency_${dependency.name}_input');
    return Column(
      children: [
        SizedBox(
          width: double.infinity,
          child: Wrap(
            crossAxisAlignment: WrapCrossAlignment.center,
            alignment: WrapAlignment.spaceBetween,
            children: [
              Row(
                mainAxisSize: MainAxisSize.min,
                children: [
                  Text(
                    dependency.name,
                    style: TextStyle(fontSize: 16, fontWeight: FontWeight.w500),
                  ),
                  if (trailing != null) trailing,
                ],
              ),
              FramyPresetDropdown(
                dependency: dependency,
                onChanged: _onValueChanged,
                presets: presets,
              ),
            ],
          ),
        ),
        if (!isDependencyAPreset(presets, dependency))
          if (dependency.type == 'bool')
            InputDecorator(
              decoration: _framyInputDecoration,
              child: DropdownButtonHideUnderline(
                child: DropdownButton<bool>(
                  isDense: true,
                  key: inputKey,
                  value: dependency.value,
                  onChanged: _onValueChanged,
                  items: [
                    DropdownMenuItem(
                      value: true,
                      child: Text('True'),
                    ),
                    DropdownMenuItem(
                      value: false,
                      child: Text('False'),
                    )
                  ],
                ),
              ),
            )
          else if (dependency.type == 'String' ||
              dependency.type == 'int' ||
              dependency.type == 'double')
            TextFormField(
              key: inputKey,
              decoration: _framyInputDecoration,
              initialValue: dependency.value?.toString(),
              autovalidate: true,
              validator: (value) {
                String error;
                if (dependency.type == 'int') {
                  if (int.tryParse(value) == null) {
                    error = 'Invalid integer value';
                  }
                } else if (dependency.type == 'double') {
                  if (double.tryParse(value) == null) {
                    error = 'Invalid double value';
                  }
                }
                return error;
              },
              onChanged: (s) {
                var valueToReturn;
                if (dependency.type == 'int') {
                  valueToReturn = int.tryParse(s);
                } else if (dependency.type == 'double') {
                  valueToReturn = double.tryParse(s);
                } else {
                  valueToReturn = s;
                }
                if (valueToReturn != null) {
                  _onValueChanged(valueToReturn);
                }
              },
            )
          else if (dependency.type == 'DateTime')
            FramyDateTimeDependencyInput(
              key: inputKey,
              dependency: dependency,
              presets: presets,
              onChanged: _onValueChanged,
            )
          else if (dependency.type.startsWith('List<'))
            FramyWidgetListDependencyInput(
              dependency: dependency,
              onChanged: (_) => _onValueChanged(dependency.value),
              presets: presets,
            )
          else if (framyEnumMap.containsKey(dependency.type))
            InputDecorator(
              decoration: _framyInputDecoration,
              child: DropdownButtonHideUnderline(
                child: DropdownButton(
                  isDense: true,
                  key: inputKey,
                  value: dependency.value,
                  onChanged: _onValueChanged,
                  items: framyEnumMap[dependency.type]
                      .map((enumValue) => DropdownMenuItem(
                            value: enumValue,
                            child: Text(enumValue.toString().substring(
                                enumValue.toString().indexOf('.') + 1)),
                          ))
                      .toList(),
                ),
              ),
            )
          else
            Text('Not supported type'),
      ],
    );
  }
}

class FramyModelInput extends StatelessWidget {
  final List<FramyDependencyModel> dependencies;
  final ValueChanged<List<FramyDependencyModel>> onChanged;
  final Map<String, Map<String, dynamic>> presets;

  FramyModelInput({Key key, this.onChanged, this.dependencies, this.presets})
      : super(key: key);

  FramyDependencyModel dependency(String name) =>
      dependencies.singleWhere((d) => d.name == name);

  @override
  Widget build(BuildContext context) {
    return Container(
      padding: const EdgeInsets.only(left: 8),
      child: Column(
        children: dependencies
            .map((dep) => Row(
                  crossAxisAlignment: CrossAxisAlignment.start,
                  children: [
                    Padding(
                      padding: const EdgeInsets.only(top: 15.0, right: 2),
                      child: Text('•'),
                    ),
                    Expanded(
                      child: FramyWidgetDependencyInput(
                        dependency: dep,
                        presets: presets,
                        onChanged: (name, value) {
                          dependency(name).value = value;
                          onChanged(dependencies);
                        },
                      ),
                    ),
                  ],
                ))
            .toList(),
      ),
    );
  }
}

class FramyDateTimeDependencyInput extends StatelessWidget {
  final FramyDependencyModel dependency;
  final void Function(dynamic value) onChanged;
  final Map<String, Map<String, dynamic>> presets;

  const FramyDateTimeDependencyInput(
      {Key key, this.dependency, this.onChanged, this.presets})
      : super(key: key);

  @override
  Widget build(BuildContext context) {
    final text = dependency.value == null
        ? '-'
        : (dependency.value as DateTime)
            .toIso8601String()
            .replaceFirst('T', ' ')
            .replaceFirst(RegExp('\\..*'), '');
    return InkWell(
      onTap: () {
        showDatePicker(
          context: context,
          initialDate: dependency.value ?? DateTime.now(),
          firstDate: DateTime(1000),
          lastDate: DateTime(3000),
        ).then((value) {
          if (value != null) {
            onChanged(value);
          }
        });
      },
      child: InputDecorator(
        decoration: _framyInputDecoration.copyWith(
          suffixIcon: Icon(Icons.calendar_today),
        ),
        child: Text(text),
      ),
    );
  }
}

class FramyWidgetListDependencyInput extends StatelessWidget {
  final FramyDependencyModel dependency;
  final ValueChanged<FramyDependencyModel> onChanged;
  final Map<String, Map<String, dynamic>> presets;

  const FramyWidgetListDependencyInput(
      {Key key, this.dependency, this.onChanged, this.presets})
      : super(key: key);

  @override
  Widget build(BuildContext context) {
    final String listType = dependency.type.substring(
      dependency.type.indexOf('<') + 1,
      dependency.type.lastIndexOf('>'),
    );
    return Column(
      key: Key(dependency.value?.length?.toString()),
      children: [
        if (dependency.value != null)
          for (int i = 0; i < dependency.value.length; i++)
            FramyWidgetDependencyInput(
              dependency: FramyDependencyModel(
                'List element ${i + 1}',
                listType,
                dependency.value[i],
                dependency.subDependencies[i].subDependencies,
              ),
              onChanged: (name, val) {
                dependency.value[i] = val;
                onChanged(dependency);
              },
              presets: presets,
              trailing: Padding(
                padding: const EdgeInsets.only(left: 4.0),
                child: IconButton(
                  key: Key(
                      'framy_dependency_List element ${i + 1}_delete_button'),
                  icon: Icon(Icons.close),
                  iconSize: 16,
                  onPressed: () {
                    dependency.value.removeAt(i);
                    dependency.subDependencies.removeAt(i);
                    onChanged(dependency);
                  },
                  // splashRadius: 16, //--not in Stable channel yet
                  padding: EdgeInsets.zero,
                  constraints: BoxConstraints.tightFor(
                    height: 20,
                    width: 20,
                  ),
                ),
              ),
            ),
        FlatButton(
          child: Text('+ Add ${dependency.name} element'),
          onPressed: () {
            if (dependency.value == null) {
              if (listType == 'String') dependency.value = <String>[];
              if (listType == 'int') dependency.value = <int>[];
              if (listType == 'double') dependency.value = <double>[];
              if (listType == 'bool') dependency.value = <bool>[];
            }
            dependency.value.add(null);
            dependency.subDependencies.add(FramyDependencyModel(
              '_',
              listType,
              null,
              createSubDependencies(listType),
            ));
            onChanged(dependency);
          },
        ),
      ],
    );
  }
}

class FramyPresetDropdown extends StatelessWidget {
  final FramyDependencyModel dependency;
  final ValueChanged onChanged;
  final Map<String, Map<String, dynamic>> presets;

  const FramyPresetDropdown(
      {Key key, this.dependency, this.onChanged, this.presets})
      : super(key: key);

  @override
  Widget build(BuildContext context) {
    var customValue = dependency.value;
    if (customValue == null || isDependencyAPreset(presets, dependency)) {
      customValue = framyModelConstructorMap[dependency.type]?.call(dependency);
    }
    return DropdownButton(
      key: Key('framy_${dependency.name}_preset_dropdown'),
      value: dependency.value,
      underline: Container(
        color: Colors.grey.withOpacity(0.2),
        height: 1,
        width: double.infinity,
      ),
      onChanged: (val) {
        if (val == customValue) {
          onChanged(dependency.lastCustomValue ?? customValue);
        } else {
          onChanged(val);
        }
      },
      items: [
        DropdownMenuItem(
          value: null,
          child: Text('Null'),
        ),
        DropdownMenuItem(
          value: customValue,
          child: Text('Custom'),
        ),
        if (presets.containsKey(dependency.type))
          ...presets[dependency.type].entries.map(
                (entry) => DropdownMenuItem(
                  child: Text(entry.key),
                  value: entry.value,
                ),
              ),
      ],
    );
  }
}

// ======================== MAPS etc ===========================

final framyModelConstructorMap =
    <String, dynamic Function(FramyDependencyModel)>{
  ...framyEnumMap.map((type, values) =>
      MapEntry(type, (FramyDependencyModel dep) => values.first)),
  'String': (dep) => '',
  'double': (dep) => 0.0,
  'int': (dep) => 0,
  'bool': (dep) => false,
};

final framyEnumMap = <String, List<dynamic>>{
  'MaterialTapTargetSize': MaterialTapTargetSize.values,
};
List<FramyDependencyModel> createSubDependencies(String type) {
  switch (type) {
    default:
      return [];
  }
}

Map<String, Map<String, dynamic>> createFramyPresets() => {};<|MERGE_RESOLUTION|>--- conflicted
+++ resolved
@@ -30,7 +30,6 @@
     '/appbar': FramyAppBarPage(),
     '/button': FramyButtonPage(),
     '/toggle': FramyTogglePage(),
-    '/textfield': FramyTextFieldPage(),
     '/CounterFAB': FramyCounterFABCustomPage(),
     '/CounterTitle': FramyCounterTitleCustomPage(),
   };
@@ -140,12 +139,6 @@
                       title: Text('Toggle'),
                       onTap: () =>
                           Navigator.of(context).pushReplacementNamed('/toggle'),
-                    ),
-                    ListTile(
-                      leading: SizedBox.shrink(),
-                      title: Text('TextField'),
-                      onTap: () =>
-                          Navigator.of(context).pushReplacementNamed('/textfield'),
                     ),
                   ],
                 ),
@@ -700,20 +693,6 @@
   }
 }
 
-<<<<<<< HEAD
-class FramyTextFieldPage extends StatelessWidget {
-  const FramyTextFieldPage() : super(key: const Key('FramyTextFieldPage'));
-
-  @override
-  Widget build(BuildContext context) {
-    return Container();
-  }
-}
-
-class FramyCounterFABCustomPage extends StatefulWidget {
-  const FramyCounterFABCustomPage()
-      : super(key: const Key('Framy_CounterFAB_Page'));
-=======
 // ======================== CUSTOM PAGES ===========================
 
 typedef dynamic DependencyValueGetter(String name);
@@ -724,7 +703,6 @@
 
   const FramyCustomPage({Key key, this.dependencies, this.builder})
       : super(key: key);
->>>>>>> 272b0951
 
   @override
   _FramyCustomPageState createState() => _FramyCustomPageState();
