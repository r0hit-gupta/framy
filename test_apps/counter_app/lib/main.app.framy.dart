--- conflicted
+++ resolved
@@ -1071,22 +1071,17 @@
 
 final framyModelConstructorMap =
     <String, dynamic Function(FramyDependencyModel)>{
-<<<<<<< HEAD
+  ...framyEnumMap.map((type, values) =>
+      MapEntry(type, (FramyDependencyModel dep) => values.first)),
   'String': (dep) => '',
   'double': (dep) => 0.0,
   'int': (dep) => 0,
   'bool': (dep) => false,
 };
 
-=======
-  ...framyEnumMap.map((type, values) =>
-      MapEntry(type, (FramyDependencyModel dep) => values.first)),
-};
-
 final framyEnumMap = <String, List<dynamic>>{
   'MaterialTapTargetSize': MaterialTapTargetSize.values,
 };
->>>>>>> 972dd04b
 Map<String, Map<String, dynamic>> createFramyPresets() => {};
 
 class FramyWidgetDependencyNullSwitch extends StatelessWidget {
