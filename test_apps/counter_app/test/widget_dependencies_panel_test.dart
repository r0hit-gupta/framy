import 'package:counter_app/main.app.framy.dart';
import 'package:flutter/foundation.dart';
import 'package:flutter_test/flutter_test.dart';

import 'test_utils.dart';

void main() {
  group('FramyWidgetDependenciesPanel', () {
    testWidgets('should build', (WidgetTester tester) async {
      await tester.pumpWidget(FramyAppWrapperWithScaffold(
        FramyWidgetDependenciesPanel(
          dependencies: [],
          presets: {},
        ),
      ));
      expect(find.byKey(Key('FramyWidgetDependenciesPanel')), findsOneWidget);
    });

    testWidgets('should display dependency labels for each dependency',
        (WidgetTester tester) async {
      //given
      final dependencies = [
        FramyDependencyModel<String>('name1', 'String', null),
        FramyDependencyModel<int>('name2', 'int', null),
      ];
      //when
      await tester.pumpWidget(FramyAppWrapperWithScaffold(
        FramyWidgetDependenciesPanel(
          dependencies: dependencies,
          presets: {},
        ),
      ));
      //then
      expect(find.text('name1'), findsOneWidget);
      expect(find.text('name2'), findsOneWidget);
    });

    testWidgets('should change string dependency value when typed in input',
        (WidgetTester tester) async {
      //given
<<<<<<< HEAD
      var model = FramyDependencyModel<String>('name1', 'String', null, []);
      await tester.pumpWidget(FramyAppWrapperWithScaffold(
=======
      var model = FramyDependencyModel<String>('name1', 'String', null);
      await tester.pumpWidget(TestMaterialAppWithScaffold(
>>>>>>> 402bf75b
        FramyWidgetDependenciesPanel(
          dependencies: [model],
          onChanged: (dep) => model =
              FramyDependencyModel<String>(dep.name, 'String', dep.value),
          presets: {},
        ),
      ));
      //when
      await tester.enterText(
          find.byKey(Key('framy_dependency_name1_input')), 'foo foo');
      //then
      expect(model.name, 'name1');
      expect(model.value, 'foo foo');
    });
  });
}<|MERGE_RESOLUTION|>--- conflicted
+++ resolved
@@ -38,13 +38,8 @@
     testWidgets('should change string dependency value when typed in input',
         (WidgetTester tester) async {
       //given
-<<<<<<< HEAD
-      var model = FramyDependencyModel<String>('name1', 'String', null, []);
+      var model = FramyDependencyModel<String>('name1', 'String', null);
       await tester.pumpWidget(FramyAppWrapperWithScaffold(
-=======
-      var model = FramyDependencyModel<String>('name1', 'String', null);
-      await tester.pumpWidget(TestMaterialAppWithScaffold(
->>>>>>> 402bf75b
         FramyWidgetDependenciesPanel(
           dependencies: [model],
           onChanged: (dep) => model =
