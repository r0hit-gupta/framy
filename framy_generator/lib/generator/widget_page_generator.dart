--- conflicted
+++ resolved
@@ -9,8 +9,6 @@
 }
 
 String _generateWidgetPage(FramyObject framyObject) {
-<<<<<<< HEAD
-=======
   final constructorDependencies = framyObject.constructors.first.dependencies
       .where((dep) => dep.dependencyType == FramyDependencyType.constructor)
       .toList();
@@ -25,7 +23,6 @@
   ${constructorDependencies.fold('', (s, dep) => s + _generateParamUsageInConstructor(dep))}
   )''';
 
->>>>>>> 0e2e2c98
   final className = 'Framy${framyObject.name}CustomPage';
   final key = 'Framy_${framyObject.name}_Page';
 
@@ -39,14 +36,6 @@
         ${initializeFramyObjectDependencies(framyObject)}
       ],
       builder: (DependencyValueGetter valueGetter) {
-<<<<<<< HEAD
-        return ${wrapConstructorWithProvider(framyObject)};
-      },
-    );
-  }
-}
-''';
-=======
         return ${_wrapConstructor(constructor, providerDependencies, riverpodDependencies)};
       },
     );
@@ -104,5 +93,4 @@
 String _generateParamUsageInConstructor(FramyObjectDependency dependency) {
   final nameInConstructor = dependency.isNamed ? '${dependency.name}: ' : '';
   return '${nameInConstructor}valueGetter(\'${dependency.name}\'),\n';
->>>>>>> 0e2e2c98
 }