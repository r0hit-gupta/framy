--- conflicted
+++ resolved
@@ -226,21 +226,19 @@
   WidgetWithUserProviderDependency() {}
 }
 
-<<<<<<< HEAD
+@ShouldGenerate('''
+            "name": "someProvider",
+            "type": "Null",
+            "defaultValue": null,
+            "isNamed": false,
+            "dependencyType": "FramyDependencyType.riverpod"
+''', contains: true)
+@FramyUseRiverpod("someProvider")
+@FramyWidget()
+class WidgetWithRiverpodDependency {}
+
 @ShouldGenerate('"type": "FramyObjectType.page"', contains: true)
 @FramyWidget(isPage: true)
 class PageWidget {
   PageWidget() {}
-}
-=======
-@ShouldGenerate('''
-            "name": "someProvider",
-            "type": "Null",
-            "defaultValue": null,
-            "isNamed": false,
-            "dependencyType": "FramyDependencyType.riverpod"
-''', contains: true)
-@FramyUseRiverpod("someProvider")
-@FramyWidget()
-class WidgetWithRiverpodDependency {}
->>>>>>> 0e2e2c98
+}