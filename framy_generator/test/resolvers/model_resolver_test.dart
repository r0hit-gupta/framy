--- conflicted
+++ resolved
@@ -23,14 +23,8 @@
     "import": "package:__test__/model_resolver_test.dart",
     "name": "SimpleEnum",
     "isStatic": false,
-<<<<<<< HEAD
-    "kind": "CLASS",
+    "kind": "ENUM",
     "constructors": []
-=======
-    "kind": "ENUM",
-    "parentObject": null,
-    "widgetDependencies": []
->>>>>>> 3c6541ae
   }
 ]''')
 @FramyModel()
