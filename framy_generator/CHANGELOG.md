# Changelog
## [0.1.3]

<<<<<<< HEAD
* Added usage of DevicePreview 
=======
* Support for models with multiple constructors
>>>>>>> 9451513c

## [0.1.2]

* Support for List dependencies of classes annotated with @FramyModel
* Added `DropdownButton` to Material Component's button page
* Added Material Components' Toggle page
* Added Material Components' TextField page

## [0.1.1]

* Support for `DateTime` dependencies

## [0.1.0]

- initial release<|MERGE_RESOLUTION|>--- conflicted
+++ resolved
@@ -1,11 +1,8 @@
 # Changelog
 ## [0.1.3]
 
-<<<<<<< HEAD
+* Support for models with multiple constructors
 * Added usage of DevicePreview 
-=======
-* Support for models with multiple constructors
->>>>>>> 9451513c
 
 ## [0.1.2]
 
