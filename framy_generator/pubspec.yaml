name: framy_generator
description: A convenient code generator for app styleguide, gallery, storyboard and more.
version: 0.1.7
repository: https://github.com/Fidev-io/framy
homepage: https://framy.dev

environment:
  sdk: ">=2.6.0 <3.0.0"

dependencies:
  build: ^1.3.0
  source_gen: ^0.9.5
  glob: ^1.2.0
  analyzer: ">=0.39.11 <0.40.0"
<<<<<<< HEAD
  framy_annotation:
    path: ../framy_annotation
=======
  framy_annotation: ^0.1.2
#    path: ../framy_annotation
>>>>>>> 0e2e2c98

dev_dependencies:
  build_runner: ^1.10.0
  test: any
  mockito: any
  source_gen_test:
    git:
      url: https://github.com/Fidev-io/source_gen_test.git<|MERGE_RESOLUTION|>--- conflicted
+++ resolved
@@ -12,13 +12,8 @@
   source_gen: ^0.9.5
   glob: ^1.2.0
   analyzer: ">=0.39.11 <0.40.0"
-<<<<<<< HEAD
-  framy_annotation:
-    path: ../framy_annotation
-=======
   framy_annotation: ^0.1.2
 #    path: ../framy_annotation
->>>>>>> 0e2e2c98
 
 dev_dependencies:
   build_runner: ^1.10.0
