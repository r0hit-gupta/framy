--- conflicted
+++ resolved
@@ -7,13 +7,8 @@
 dependencies:
   flutter:
     sdk: flutter
-<<<<<<< HEAD
-  framy_annotation:
-    path: ../../framy_annotation
-=======
   framy_annotation: ^0.1.2
 #    path: ../../framy_annotation
->>>>>>> 0e2e2c98
 
 dev_dependencies:
   build_runner: any
