--- conflicted
+++ resolved
@@ -7,11 +7,7 @@
 dependencies:
   flutter:
     sdk: flutter
-<<<<<<< HEAD
-  framy_annotation: ^0.1.2
-=======
-  framy_annotation: ^0.1.3
->>>>>>> 399af0bc
+  framy_annotation: ^0.1.4
 
 dev_dependencies:
   build_runner: any
